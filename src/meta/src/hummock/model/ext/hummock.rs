--- conflicted
+++ resolved
@@ -220,11 +220,7 @@
             max_committed_epoch: Set(self.max_committed_epoch as _),
             safe_epoch: Set(self.safe_epoch as _),
             trivial_move: Set(self.trivial_move),
-<<<<<<< HEAD
-            full_version_delta: Set(FullVersionDelta(self.into())),
-=======
-            full_version_delta: Set(FullVersionDelta::from(&self.to_protobuf())),
->>>>>>> f7d9ff7f
+            full_version_delta: Set(FullVersionDelta::from(&self.into())),
         };
         hummock_version_delta::Entity::insert(m)
             .on_conflict(
