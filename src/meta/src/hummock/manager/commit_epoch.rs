// Copyright 2024 RisingWave Labs
//
// Licensed under the Apache License, Version 2.0 (the "License");
// you may not use this file except in compliance with the License.
// You may obtain a copy of the License at
//
//     http://www.apache.org/licenses/LICENSE-2.0
//
// Unless required by applicable law or agreed to in writing, software
// distributed under the License is distributed on an "AS IS" BASIS,
// WITHOUT WARRANTIES OR CONDITIONS OF ANY KIND, either express or implied.
// See the License for the specific language governing permissions and
// limitations under the License.

<<<<<<< HEAD
use std::collections::{BTreeMap, HashMap, HashSet};
use std::iter::once;
use std::ops::{Deref, DerefMut};
=======
use std::collections::{BTreeMap, HashMap};
>>>>>>> 1ba0d5c9

use itertools::Itertools;
use risingwave_common::catalog::TableId;
use risingwave_hummock_sdk::compaction_group::StaticCompactionGroupId;
use risingwave_hummock_sdk::table_stats::{
    add_prost_table_stats_map, purge_prost_table_stats, PbTableStatsMap,
};
use risingwave_hummock_sdk::table_watermark::TableWatermarks;
use risingwave_hummock_sdk::{
    CompactionGroupId, ExtendedSstableInfo, HummockContextId, HummockEpoch, HummockSstableObjectId,
};
use risingwave_pb::hummock::compact_task::{self};
use risingwave_pb::hummock::group_delta::DeltaType;
use risingwave_pb::hummock::hummock_version_delta::ChangeLogDelta;
use risingwave_pb::hummock::{GroupDelta, HummockSnapshot, IntraLevelDelta};

<<<<<<< HEAD
use crate::hummock::error::Result;
=======
use crate::hummock::error::{Error, Result};
use crate::hummock::manager::transaction::{
    HummockVersionStatsTransaction, HummockVersionTransaction,
};
use crate::hummock::manager::versioning::Versioning;
>>>>>>> 1ba0d5c9
use crate::hummock::manager::HISTORY_TABLE_INFO_STATISTIC_TIME;
use crate::hummock::metrics_utils::{
    get_or_create_local_table_stat, trigger_local_table_stat, trigger_sst_stat,
};
use crate::hummock::sequence::next_sstable_object_id;
use crate::hummock::{commit_multi_var, start_measure_real_process_timer, HummockManager};

#[derive(Debug, Clone)]
pub struct NewTableFragmentInfo {
    pub table_id: TableId,
    pub mv_table_id: Option<TableId>,
    pub internal_table_ids: Vec<TableId>,
}

pub struct CommitEpochInfo {
    pub sstables: Vec<ExtendedSstableInfo>,
    pub new_table_watermarks: HashMap<TableId, TableWatermarks>,
    pub sst_to_context: HashMap<HummockSstableObjectId, HummockContextId>,
    pub new_table_fragment_info: Option<NewTableFragmentInfo>,
    pub change_log_delta: HashMap<TableId, ChangeLogDelta>,
}

impl CommitEpochInfo {
    pub fn new(
        sstables: Vec<ExtendedSstableInfo>,
        new_table_watermarks: HashMap<TableId, TableWatermarks>,
        sst_to_context: HashMap<HummockSstableObjectId, HummockContextId>,
        new_table_fragment_info: Option<NewTableFragmentInfo>,
        change_log_delta: HashMap<TableId, ChangeLogDelta>,
    ) -> Self {
        Self {
            sstables,
            new_table_watermarks,
            sst_to_context,
            new_table_fragment_info,
            change_log_delta,
        }
    }

    #[cfg(any(test, feature = "test"))]
    pub(crate) fn for_test(
        sstables: Vec<impl Into<ExtendedSstableInfo>>,
        sst_to_context: HashMap<HummockSstableObjectId, HummockContextId>,
    ) -> Self {
        Self::new(
            sstables.into_iter().map(Into::into).collect(),
            HashMap::new(),
            sst_to_context,
            None,
            HashMap::new(),
        )
    }
}

impl HummockManager {
    /// Caller should ensure `epoch` > `max_committed_epoch`
    pub async fn commit_epoch(
        &self,
        epoch: HummockEpoch,
        commit_info: CommitEpochInfo,
    ) -> Result<Option<HummockSnapshot>> {
        let CommitEpochInfo {
            mut sstables,
            new_table_watermarks,
            sst_to_context,
            new_table_fragment_info,
            change_log_delta,
        } = commit_info;
        let mut versioning_guard = self.versioning.write().await;
        let _timer = start_measure_real_process_timer!(self, "commit_epoch");
        // Prevent commit new epochs if this flag is set
        if versioning_guard.disable_commit_epochs {
            return Ok(None);
        }

        let versioning: &mut Versioning = &mut versioning_guard;
        self.commit_epoch_sanity_check(
            epoch,
            &sstables,
            &sst_to_context,
            &versioning.current_version,
        )
        .await?;

        // Consume and aggregate table stats.
        let mut table_stats_change = PbTableStatsMap::default();
        for s in &mut sstables {
            add_prost_table_stats_map(&mut table_stats_change, &std::mem::take(&mut s.table_stats));
        }

        let mut version = HummockVersionTransaction::new(
            &mut versioning.current_version,
            &mut versioning.hummock_version_deltas,
            self.env.notification_manager(),
            &self.metrics,
        );
        let mut new_version_delta = version.new_delta();

        new_version_delta.max_committed_epoch = epoch;
        new_version_delta.new_table_watermarks = new_table_watermarks;
        new_version_delta.change_log_delta = change_log_delta;

        let mut table_compaction_group_mapping = new_version_delta
            .latest_version()
            .build_compaction_group_info();

        // Add new table
        if let Some(new_fragment_table_info) = new_table_fragment_info {
            let mut cg_table_ids = HashMap::new();
            if !new_fragment_table_info.internal_table_ids.is_empty() {
<<<<<<< HEAD
                cg_table_ids.insert(
                    StaticCompactionGroupId::StateDefault as u64,
                    new_fragment_table_info
                        .internal_table_ids
                        .iter()
                        .map(|table_id| table_id.table_id)
                        .collect(),
                );
=======
                if let Some(levels) = new_version_delta
                    .latest_version()
                    .levels
                    .get(&(StaticCompactionGroupId::StateDefault as u64))
                {
                    for table_id in &new_fragment_table_info.internal_table_ids {
                        if levels.member_table_ids.contains(&table_id.table_id) {
                            return Err(Error::CompactionGroup(format!(
                                "table {} already in group {}",
                                table_id,
                                StaticCompactionGroupId::StateDefault as u64
                            )));
                        }
                    }
                }

                let group_deltas = &mut new_version_delta
                    .group_deltas
                    .entry(StaticCompactionGroupId::StateDefault as u64)
                    .or_default()
                    .group_deltas;
                group_deltas.push(GroupDelta {
                    delta_type: Some(DeltaType::GroupMetaChange(GroupMetaChange {
                        table_ids_add: new_fragment_table_info
                            .internal_table_ids
                            .iter()
                            .map(|table_id| table_id.table_id)
                            .collect(),
                        ..Default::default()
                    })),
                });
>>>>>>> 1ba0d5c9

                for table_id in &new_fragment_table_info.internal_table_ids {
                    table_compaction_group_mapping
                        .insert(*table_id, StaticCompactionGroupId::StateDefault as u64);
                }
            }

            if let Some(table_id) = new_fragment_table_info.mv_table_id {
<<<<<<< HEAD
                cg_table_ids.insert(
                    StaticCompactionGroupId::MaterializedView as u64,
                    HashSet::from_iter(once(table_id.table_id)),
                );
                table_compaction_group_mapping
=======
                if let Some(levels) = new_version_delta
                    .latest_version()
                    .levels
                    .get(&(StaticCompactionGroupId::MaterializedView as u64))
                {
                    if levels.member_table_ids.contains(&table_id.table_id) {
                        return Err(Error::CompactionGroup(format!(
                            "table {} already in group {}",
                            table_id,
                            StaticCompactionGroupId::MaterializedView as u64
                        )));
                    }
                }
                let group_deltas = &mut new_version_delta
                    .group_deltas
                    .entry(StaticCompactionGroupId::MaterializedView as u64)
                    .or_default()
                    .group_deltas;
                group_deltas.push(GroupDelta {
                    delta_type: Some(DeltaType::GroupMetaChange(GroupMetaChange {
                        table_ids_add: vec![table_id.table_id],
                        ..Default::default()
                    })),
                });
                let _ = table_compaction_group_mapping
>>>>>>> 1ba0d5c9
                    .insert(table_id, StaticCompactionGroupId::MaterializedView as u64);
            }

            let table_fragments_id = new_fragment_table_info.table_id;

            let (snapshot_group_delta, compaction_group_deltas) = self
                .gen_register_table_fragments_delta(table_fragments_id, cg_table_ids, old_version)
                .await?;

            new_version_delta
                .snapshot_group_delta
                .insert(table_fragments_id, snapshot_group_delta);
            new_version_delta.group_deltas = compaction_group_deltas;
        }

        let mut incorrect_ssts = vec![];
        let mut new_sst_id_number = 0;
        for ExtendedSstableInfo {
            compaction_group_id,
            sst_info: sst,
            ..
        } in &mut sstables
        {
            let is_sst_belong_to_group_declared = match new_version_delta
                .latest_version()
                .levels
                .get(compaction_group_id)
            {
                Some(compaction_group) => sst
                    .table_ids
                    .iter()
                    .all(|t| compaction_group.member_table_ids.contains(t)),
                None => false,
            };
            if !is_sst_belong_to_group_declared {
                let mut group_table_ids: BTreeMap<_, Vec<u32>> = BTreeMap::new();
                for table_id in sst.get_table_ids() {
                    match table_compaction_group_mapping.get(&TableId::new(*table_id)) {
                        Some(compaction_group_id) => {
                            group_table_ids
                                .entry(*compaction_group_id)
                                .or_default()
                                .push(*table_id);
                        }
                        None => {
                            tracing::warn!(
                                "table {} in SST {} doesn't belong to any compaction group",
                                table_id,
                                sst.get_object_id(),
                            );
                        }
                    }
                }
                let is_trivial_adjust = group_table_ids.len() == 1
                    && group_table_ids.first_key_value().unwrap().1.len()
                        == sst.get_table_ids().len();
                if is_trivial_adjust {
                    *compaction_group_id = *group_table_ids.first_key_value().unwrap().0;
                    // is_sst_belong_to_group_declared = true;
                } else {
                    new_sst_id_number += group_table_ids.len();
                    incorrect_ssts.push((std::mem::take(sst), group_table_ids));
                    *compaction_group_id =
                        StaticCompactionGroupId::NewCompactionGroup as CompactionGroupId;
                }
            }
        }
        let mut new_sst_id = next_sstable_object_id(&self.env, new_sst_id_number).await?;
        let original_sstables = std::mem::take(&mut sstables);
        sstables.reserve_exact(original_sstables.len() - incorrect_ssts.len() + new_sst_id_number);
        let mut incorrect_ssts = incorrect_ssts.into_iter();
        for original_sstable in original_sstables {
            if original_sstable.compaction_group_id
                == StaticCompactionGroupId::NewCompactionGroup as CompactionGroupId
            {
                let (sst, group_table_ids) = incorrect_ssts.next().unwrap();
                let mut branch_groups = HashMap::new();
                for (group_id, _match_ids) in group_table_ids {
                    let mut branch_sst = sst.clone();
                    branch_sst.sst_id = new_sst_id;
                    sstables.push(ExtendedSstableInfo::with_compaction_group(
                        group_id, branch_sst,
                    ));
                    branch_groups.insert(group_id, new_sst_id);
                    new_sst_id += 1;
                }
            } else {
                sstables.push(original_sstable);
            }
        }

        let mut modified_compaction_groups = vec![];
        // Append SSTs to a new version.
        for (compaction_group_id, sstables) in &sstables
            .into_iter()
            // the sort is stable sort, and will not change the order within compaction group.
            // Do a sort so that sst in the same compaction group can be consecutive
            .sorted_by_key(
                |ExtendedSstableInfo {
                     compaction_group_id,
                     ..
                 }| *compaction_group_id,
            )
            .group_by(
                |ExtendedSstableInfo {
                     compaction_group_id,
                     ..
                 }| *compaction_group_id,
            )
        {
            modified_compaction_groups.push(compaction_group_id);
            let group_sstables = sstables
                .into_iter()
                .map(|ExtendedSstableInfo { sst_info, .. }| sst_info)
                .collect_vec();

            let group_deltas = &mut new_version_delta
                .group_deltas
                .entry(compaction_group_id)
                .or_default()
                .group_deltas;
            let l0_sub_level_id = epoch;
            let group_delta = GroupDelta {
                delta_type: Some(DeltaType::IntraLevel(IntraLevelDelta {
                    level_idx: 0,
                    inserted_table_infos: group_sstables.clone(),
                    l0_sub_level_id,
                    ..Default::default()
                })),
            };
            group_deltas.push(group_delta);
        }

        new_version_delta.pre_apply();

        // Apply stats changes.
        let mut version_stats = HummockVersionStatsTransaction::new(
            &mut versioning.version_stats,
            self.env.notification_manager(),
        );
        add_prost_table_stats_map(&mut version_stats.table_stats, &table_stats_change);
        if purge_prost_table_stats(&mut version_stats.table_stats, version.latest_version()) {
            self.metrics.version_stats.reset();
            versioning.local_metrics.clear();
        }

        trigger_local_table_stat(
            &self.metrics,
            &mut versioning.local_metrics,
            &version_stats,
            &table_stats_change,
        );
        for (table_id, stats) in &table_stats_change {
            if stats.total_key_size == 0
                && stats.total_value_size == 0
                && stats.total_key_count == 0
            {
                continue;
            }
            let stats_value = std::cmp::max(0, stats.total_key_size + stats.total_value_size);
            let table_metrics = get_or_create_local_table_stat(
                &self.metrics,
                *table_id,
                &mut versioning.local_metrics,
            );
            table_metrics.inc_write_throughput(stats_value as u64);
        }
        commit_multi_var!(self.meta_store_ref(), version, version_stats)?;

        let snapshot = HummockSnapshot {
            committed_epoch: epoch,
            current_epoch: epoch,
        };
        let prev_snapshot = self.latest_snapshot.swap(snapshot.clone().into());
        assert!(prev_snapshot.committed_epoch < epoch);
        assert!(prev_snapshot.current_epoch < epoch);

        for compaction_group_id in &modified_compaction_groups {
            trigger_sst_stat(
                &self.metrics,
                None,
                &versioning.current_version,
                *compaction_group_id,
            );
        }

        tracing::trace!("new committed epoch {}", epoch);

        let mut table_groups = HashMap::<u32, usize>::default();
        for group in versioning.current_version.levels.values() {
            for table_id in &group.member_table_ids {
                table_groups.insert(*table_id, group.member_table_ids.len());
            }
        }
        drop(versioning_guard);
        // Don't trigger compactions if we enable deterministic compaction
        if !self.env.opts.compaction_deterministic_test {
            // commit_epoch may contains SSTs from any compaction group
            for id in &modified_compaction_groups {
                self.try_send_compaction_request(*id, compact_task::TaskType::Dynamic);
            }
            if !table_stats_change.is_empty() {
                table_stats_change.retain(|table_id, _| {
                    table_groups
                        .get(table_id)
                        .map(|table_count| *table_count > 1)
                        .unwrap_or(false)
                });
            }
            if !table_stats_change.is_empty() {
                self.collect_table_write_throughput(table_stats_change);
            }
        }
        if !modified_compaction_groups.is_empty() {
            self.try_update_write_limits(&modified_compaction_groups)
                .await;
        }
        #[cfg(test)]
        {
            self.check_state_consistency().await;
        }
        Ok(Some(snapshot))
    }

    fn collect_table_write_throughput(&self, table_stats: PbTableStatsMap) {
        let mut table_infos = self.history_table_throughput.write();
        for (table_id, stat) in table_stats {
            let throughput = (stat.total_value_size + stat.total_key_size) as u64;
            let entry = table_infos.entry(table_id).or_default();
            entry.push_back(throughput);
            if entry.len() > HISTORY_TABLE_INFO_STATISTIC_TIME {
                entry.pop_front();
            }
        }
    }
}<|MERGE_RESOLUTION|>--- conflicted
+++ resolved
@@ -12,13 +12,8 @@
 // See the License for the specific language governing permissions and
 // limitations under the License.
 
-<<<<<<< HEAD
 use std::collections::{BTreeMap, HashMap, HashSet};
 use std::iter::once;
-use std::ops::{Deref, DerefMut};
-=======
-use std::collections::{BTreeMap, HashMap};
->>>>>>> 1ba0d5c9
 
 use itertools::Itertools;
 use risingwave_common::catalog::TableId;
@@ -35,15 +30,11 @@
 use risingwave_pb::hummock::hummock_version_delta::ChangeLogDelta;
 use risingwave_pb::hummock::{GroupDelta, HummockSnapshot, IntraLevelDelta};
 
-<<<<<<< HEAD
 use crate::hummock::error::Result;
-=======
-use crate::hummock::error::{Error, Result};
 use crate::hummock::manager::transaction::{
     HummockVersionStatsTransaction, HummockVersionTransaction,
 };
 use crate::hummock::manager::versioning::Versioning;
->>>>>>> 1ba0d5c9
 use crate::hummock::manager::HISTORY_TABLE_INFO_STATISTIC_TIME;
 use crate::hummock::metrics_utils::{
     get_or_create_local_table_stat, trigger_local_table_stat, trigger_sst_stat,
@@ -154,7 +145,6 @@
         if let Some(new_fragment_table_info) = new_table_fragment_info {
             let mut cg_table_ids = HashMap::new();
             if !new_fragment_table_info.internal_table_ids.is_empty() {
-<<<<<<< HEAD
                 cg_table_ids.insert(
                     StaticCompactionGroupId::StateDefault as u64,
                     new_fragment_table_info
@@ -163,39 +153,6 @@
                         .map(|table_id| table_id.table_id)
                         .collect(),
                 );
-=======
-                if let Some(levels) = new_version_delta
-                    .latest_version()
-                    .levels
-                    .get(&(StaticCompactionGroupId::StateDefault as u64))
-                {
-                    for table_id in &new_fragment_table_info.internal_table_ids {
-                        if levels.member_table_ids.contains(&table_id.table_id) {
-                            return Err(Error::CompactionGroup(format!(
-                                "table {} already in group {}",
-                                table_id,
-                                StaticCompactionGroupId::StateDefault as u64
-                            )));
-                        }
-                    }
-                }
-
-                let group_deltas = &mut new_version_delta
-                    .group_deltas
-                    .entry(StaticCompactionGroupId::StateDefault as u64)
-                    .or_default()
-                    .group_deltas;
-                group_deltas.push(GroupDelta {
-                    delta_type: Some(DeltaType::GroupMetaChange(GroupMetaChange {
-                        table_ids_add: new_fragment_table_info
-                            .internal_table_ids
-                            .iter()
-                            .map(|table_id| table_id.table_id)
-                            .collect(),
-                        ..Default::default()
-                    })),
-                });
->>>>>>> 1ba0d5c9
 
                 for table_id in &new_fragment_table_info.internal_table_ids {
                     table_compaction_group_mapping
@@ -204,46 +161,22 @@
             }
 
             if let Some(table_id) = new_fragment_table_info.mv_table_id {
-<<<<<<< HEAD
                 cg_table_ids.insert(
                     StaticCompactionGroupId::MaterializedView as u64,
                     HashSet::from_iter(once(table_id.table_id)),
                 );
                 table_compaction_group_mapping
-=======
-                if let Some(levels) = new_version_delta
-                    .latest_version()
-                    .levels
-                    .get(&(StaticCompactionGroupId::MaterializedView as u64))
-                {
-                    if levels.member_table_ids.contains(&table_id.table_id) {
-                        return Err(Error::CompactionGroup(format!(
-                            "table {} already in group {}",
-                            table_id,
-                            StaticCompactionGroupId::MaterializedView as u64
-                        )));
-                    }
-                }
-                let group_deltas = &mut new_version_delta
-                    .group_deltas
-                    .entry(StaticCompactionGroupId::MaterializedView as u64)
-                    .or_default()
-                    .group_deltas;
-                group_deltas.push(GroupDelta {
-                    delta_type: Some(DeltaType::GroupMetaChange(GroupMetaChange {
-                        table_ids_add: vec![table_id.table_id],
-                        ..Default::default()
-                    })),
-                });
-                let _ = table_compaction_group_mapping
->>>>>>> 1ba0d5c9
                     .insert(table_id, StaticCompactionGroupId::MaterializedView as u64);
             }
 
             let table_fragments_id = new_fragment_table_info.table_id;
 
             let (snapshot_group_delta, compaction_group_deltas) = self
-                .gen_register_table_fragments_delta(table_fragments_id, cg_table_ids, old_version)
+                .gen_register_table_fragments_delta(
+                    table_fragments_id,
+                    cg_table_ids,
+                    new_version_delta.latest_version(),
+                )
                 .await?;
 
             new_version_delta
