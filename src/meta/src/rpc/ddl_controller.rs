--- conflicted
+++ resolved
@@ -1148,11 +1148,7 @@
                     StreamingJobId::Sink(id) => (id as _, ObjectType::Sink),
                     StreamingJobId::Table(_, id) => (id as _, ObjectType::Table),
                     StreamingJobId::Index(idx) => (idx as _, ObjectType::Index),
-<<<<<<< HEAD
-                    StreamingJobId::Subscription(idx) => (idx as _, ObjectType::Subscription),
-=======
                     StreamingJobId::Subscription(id) => (id as _, ObjectType::Subscription),
->>>>>>> 34d31aa6
                 };
 
                 let version = self
@@ -1961,15 +1957,9 @@
                         .alter_database_name(database_id, new_name)
                         .await
                 }
-<<<<<<< HEAD
-                alter_name_request::Object::SubscriptionId(sink_id) => {
-                    mgr.catalog_manager
-                        .alter_subscription_name(sink_id, new_name)
-=======
                 alter_name_request::Object::SubscriptionId(subscription_id) => {
                     mgr.catalog_manager
                         .alter_subscription_name(subscription_id, new_name)
->>>>>>> 34d31aa6
                         .await
                 }
             },
