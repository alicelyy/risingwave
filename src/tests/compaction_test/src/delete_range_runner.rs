--- conflicted
+++ resolved
@@ -40,13 +40,8 @@
 use risingwave_pb::meta::SystemParams;
 use risingwave_rpc_client::HummockMetaClient;
 use risingwave_storage::filter_key_extractor::{
-<<<<<<< HEAD
-    FilterKeyExtractorImpl, FilterKeyExtractorManager, FilterKeyExtractorManagerFactory,
-    FullKeyFilterKeyExtractor,
-=======
     FilterKeyExtractorImpl, FilterKeyExtractorManager, FullKeyFilterKeyExtractor,
     RpcFilterKeyExtractorManager,
->>>>>>> 1217290d
 };
 use risingwave_storage::hummock::compactor::{
     start_compactor, CompactionExecutor, CompactorContext,
@@ -586,16 +581,9 @@
         compactor_metrics,
         is_share_buffer_compact: false,
         compaction_executor: Arc::new(CompactionExecutor::new(None)),
-<<<<<<< HEAD
-        filter_key_extractor_manager:
-            FilterKeyExtractorManagerFactory::FilterKeyExtractorManagerRef(
-                filter_key_extractor_manager,
-            ),
-=======
         filter_key_extractor_manager: FilterKeyExtractorManager::RpcFilterKeyExtractorManager(
             filter_key_extractor_manager,
         ),
->>>>>>> 1217290d
         memory_limiter: MemoryLimiter::unlimit(),
         task_progress_manager: Default::default(),
         await_tree_reg: None,
