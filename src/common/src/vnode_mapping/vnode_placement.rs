--- conflicted
+++ resolved
@@ -181,54 +181,41 @@
 
 #[cfg(test)]
 mod tests {
+    use std::collections::HashMap;
 
     use risingwave_pb::common::worker_node::Property;
     use risingwave_pb::common::{ParallelUnit, WorkerNode};
 
-<<<<<<< HEAD
-    use crate::hash::VirtualNode;
-=======
     use crate::hash::{ParallelUnitId, ParallelUnitMapping, VirtualNode};
->>>>>>> 59770f9d
     use crate::vnode_mapping::vnode_placement::place_vnode;
 
     #[test]
     fn test_place_vnode() {
         assert_eq!(VirtualNode::COUNT, 256);
-<<<<<<< HEAD
-
-=======
         let mut pu_id_counter: ParallelUnitId = 0;
         let mut pu_to_worker: HashMap<ParallelUnitId, u32> = Default::default();
->>>>>>> 59770f9d
         let serving_property = Property {
             is_unschedulable: false,
             is_serving: true,
             is_streaming: false,
         };
 
-        fn generate_fake_parallel_units(worker_id: u32, count: u32) -> Vec<ParallelUnit> {
-            (0..count)
-                .map(|i| ParallelUnit {
-                    id: worker_id << 10 | i,
-                    worker_node_id: worker_id,
-                })
-                .collect()
-        }
-
-<<<<<<< HEAD
-        let count_same_vnode_mapping =
-            |worker_mapping_lhs: &WorkerMapping, worker_mapping_rhs: &WorkerMapping| {
-                assert_eq!(worker_mapping_lhs.len(), 256);
-                assert_eq!(worker_mapping_rhs.len(), 256);
-
-                let mut count: usize = 0;
-                for idx in 0..VirtualNode::COUNT {
-                    let vnode = VirtualNode::from_index(idx);
-                    if worker_mapping_lhs.get(vnode) == worker_mapping_rhs.get(vnode) {
-                        count += 1;
-                    }
-=======
+        let mut gen_pus_for_worker =
+            |worker_node_id: u32, number: u32, pu_to_worker: &mut HashMap<ParallelUnitId, u32>| {
+                let mut results = vec![];
+                for i in 0..number {
+                    results.push(ParallelUnit {
+                        id: pu_id_counter + i,
+                        worker_node_id,
+                    })
+                }
+                pu_id_counter += number;
+                for pu in &results {
+                    pu_to_worker.insert(pu.id, pu.worker_node_id);
+                }
+                results
+            };
+
         let count_same_vnode_mapping = |pm1: &ParallelUnitMapping, pm2: &ParallelUnitMapping| {
             assert_eq!(pm1.len(), 256);
             assert_eq!(pm2.len(), 256);
@@ -237,14 +224,14 @@
                 let vnode = VirtualNode::from_index(idx);
                 if pm1.get(vnode) == pm2.get(vnode) {
                     count += 1;
->>>>>>> 59770f9d
                 }
-                count
-            };
+            }
+            count
+        };
 
         let worker_1 = WorkerNode {
             id: 1,
-            parallel_units: generate_fake_parallel_units(1, 1),
+            parallel_units: gen_pus_for_worker(1, 1, &mut pu_to_worker),
             property: Some(serving_property.clone()),
             ..Default::default()
         };
@@ -253,139 +240,75 @@
             "max_parallelism should >= 0"
         );
 
-<<<<<<< HEAD
-        let worker_mapping = place_vnode(None, &[worker_1.clone()], None).unwrap();
-        assert_eq!(worker_mapping.iter_unique().count(), 1);
-
-=======
         let re_pu_mapping_2 = place_vnode(None, &[worker_1.clone()], None).unwrap();
         assert_eq!(re_pu_mapping_2.iter_unique().count(), 1);
->>>>>>> 59770f9d
         let worker_2 = WorkerNode {
             id: 2,
-            parallel_units: generate_fake_parallel_units(2, 50),
+            parallel_units: gen_pus_for_worker(2, 50, &mut pu_to_worker),
             property: Some(serving_property.clone()),
             ..Default::default()
         };
-<<<<<<< HEAD
-
-        let prev_worker_mapping = worker_mapping;
-        let curr_worker_mapping = place_vnode(
-            Some(&prev_worker_mapping),
-=======
         let re_pu_mapping = place_vnode(
             Some(&re_pu_mapping_2),
->>>>>>> 59770f9d
             &[worker_1.clone(), worker_2.clone()],
             None,
         )
-        .unwrap();
-
-<<<<<<< HEAD
-        assert_eq!(curr_worker_mapping.iter_unique().count(), 2);
-        // 1 * 256 + 0 -> 51 * 5 + 1
-        let score = count_same_vnode_mapping(&prev_worker_mapping, &curr_worker_mapping);
-=======
+            .unwrap();
+
         assert_eq!(re_pu_mapping.iter_unique().count(), 51);
         // 1 * 256 + 0 -> 51 * 5 + 1
         let score = count_same_vnode_mapping(&re_pu_mapping_2, &re_pu_mapping);
->>>>>>> 59770f9d
         assert!(score >= 5);
 
         let worker_3 = WorkerNode {
             id: 3,
-            parallel_units: generate_fake_parallel_units(3, 60),
+            parallel_units: gen_pus_for_worker(3, 60, &mut pu_to_worker),
             property: Some(serving_property),
             ..Default::default()
         };
-<<<<<<< HEAD
-
-        let prev_worker_mapping = curr_worker_mapping;
-        let curr_worker_mapping = place_vnode(
-            Some(&prev_worker_mapping),
-=======
         let re_pu_mapping_2 = place_vnode(
             Some(&re_pu_mapping),
->>>>>>> 59770f9d
             &[worker_1.clone(), worker_2.clone(), worker_3.clone()],
             None,
         )
-        .unwrap();
+            .unwrap();
 
         // limited by total pu number
-<<<<<<< HEAD
-        assert_eq!(curr_worker_mapping.iter_unique().count(), 3);
-        // 51 * 5 + 1 -> 111 * 2 + 34
-        let score = count_same_vnode_mapping(&curr_worker_mapping, &prev_worker_mapping);
-=======
         assert_eq!(re_pu_mapping_2.iter_unique().count(), 111);
         // 51 * 5 + 1 -> 111 * 2 + 34
         let score = count_same_vnode_mapping(&re_pu_mapping_2, &re_pu_mapping);
->>>>>>> 59770f9d
         assert!(score >= (2 + 50 * 2));
-
-        let prev_worker_mapping = curr_worker_mapping;
-        let curr_worker_mapping = place_vnode(
-            Some(&prev_worker_mapping),
+        let re_pu_mapping = place_vnode(
+            Some(&re_pu_mapping_2),
             &[worker_1.clone(), worker_2.clone(), worker_3.clone()],
             Some(50),
         )
-        .unwrap();
+            .unwrap();
         // limited by max_parallelism
-<<<<<<< HEAD
-        assert_eq!(curr_worker_mapping.iter_unique().count(), 3);
-=======
         assert_eq!(re_pu_mapping.iter_unique().count(), 50);
->>>>>>> 59770f9d
         // 111 * 2 + 34 -> 50 * 5 + 6
-        let score = count_same_vnode_mapping(&curr_worker_mapping, &prev_worker_mapping);
+        let score = count_same_vnode_mapping(&re_pu_mapping, &re_pu_mapping_2);
         assert!(score >= 50 * 2);
-
-        let prev_worker_mapping = curr_worker_mapping;
-        let curr_worker_mapping = place_vnode(
-            Some(&prev_worker_mapping),
+        let re_pu_mapping_2 = place_vnode(
+            Some(&re_pu_mapping),
             &[worker_1.clone(), worker_2, worker_3.clone()],
             None,
         )
-        .unwrap();
-<<<<<<< HEAD
-        assert_eq!(curr_worker_mapping.iter_unique().count(), 3);
-=======
+            .unwrap();
         assert_eq!(re_pu_mapping_2.iter_unique().count(), 111);
->>>>>>> 59770f9d
         // 50 * 5 + 6 -> 111 * 2 + 34
-        let score = count_same_vnode_mapping(&curr_worker_mapping, &prev_worker_mapping);
+        let score = count_same_vnode_mapping(&re_pu_mapping_2, &re_pu_mapping);
         assert!(score >= 50 * 2);
-
-        let prev_worker_mapping = curr_worker_mapping;
-        let curr_worker_mapping = place_vnode(
-            Some(&prev_worker_mapping),
-            &[worker_1, worker_3.clone()],
-            None,
-        )
-        .unwrap();
+        let re_pu_mapping =
+            place_vnode(Some(&re_pu_mapping_2), &[worker_1, worker_3.clone()], None).unwrap();
         // limited by total pu number
-<<<<<<< HEAD
-        assert_eq!(curr_worker_mapping.iter_unique().count(), 2);
-=======
         assert_eq!(re_pu_mapping.iter_unique().count(), 61);
->>>>>>> 59770f9d
         // 111 * 2 + 34 -> 61 * 4 + 12
-        let score = count_same_vnode_mapping(&curr_worker_mapping, &prev_worker_mapping);
+        let score = count_same_vnode_mapping(&re_pu_mapping, &re_pu_mapping_2);
         assert!(score >= 61 * 2);
-<<<<<<< HEAD
-
-        let prev_worker_mapping = curr_worker_mapping;
-        assert!(place_vnode(Some(&prev_worker_mapping), &[], None).is_none());
-        let curr_worker_mapping =
-            place_vnode(Some(&prev_worker_mapping), &[worker_3], None).unwrap();
-        assert_eq!(curr_worker_mapping.iter_unique().count(), 1);
-        assert!(place_vnode(Some(&curr_worker_mapping), &[], None).is_none());
-=======
         assert!(place_vnode(Some(&re_pu_mapping), &[], None).is_none());
         let re_pu_mapping = place_vnode(Some(&re_pu_mapping), &[worker_3], None).unwrap();
         assert_eq!(re_pu_mapping.iter_unique().count(), 60);
         assert!(place_vnode(Some(&re_pu_mapping), &[], None).is_none());
->>>>>>> 59770f9d
     }
 }