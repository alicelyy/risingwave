// Copyright 2022 Singularity Data
//
// Licensed under the Apache License, Version 2.0 (the "License");
// you may not use this file except in compliance with the License.
// You may obtain a copy of the License at
//
// http://www.apache.org/licenses/LICENSE-2.0
//
// Unless required by applicable law or agreed to in writing, software
// distributed under the License is distributed on an "AS IS" BASIS,
// WITHOUT WARRANTIES OR CONDITIONS OF ANY KIND, either express or implied.
// See the License for the specific language governing permissions and
// limitations under the License.

use core::time::Duration;
use std::collections::{HashMap, HashSet};
use std::fmt::Debug;
use std::sync::Arc;

use anyhow::{anyhow, Context};
use async_stack_trace::{StackTraceManager, StackTraceReport};
use itertools::Itertools;
use parking_lot::Mutex;
use risingwave_common::bail;
use risingwave_common::buffer::Bitmap;
use risingwave_common::config::StreamingConfig;
use risingwave_common::util::addr::HostAddr;
use risingwave_hummock_sdk::LocalSstableInfo;
use risingwave_pb::common::ActorInfo;
use risingwave_pb::{stream_plan, stream_service};
use risingwave_storage::{dispatch_state_store, StateStore, StateStoreImpl};
use tokio::sync::mpsc::{channel, Receiver};
use tokio::task::JoinHandle;

use super::{unique_executor_id, unique_operator_id, CollectResult};
use crate::error::StreamResult;
use crate::executor::monitor::StreamingMetrics;
use crate::executor::*;
use crate::from_proto::create_executor;
use crate::task::{
    ActorId, FragmentId, SharedContext, StreamEnvironment, UpDownActorIds,
    LOCAL_OUTPUT_CHANNEL_SIZE,
};

#[cfg(test)]
pub static LOCAL_TEST_ADDR: std::sync::LazyLock<HostAddr> =
    std::sync::LazyLock::new(|| "127.0.0.1:2333".parse().unwrap());

pub type ActorHandle = JoinHandle<()>;

pub struct LocalStreamManagerCore {
    /// Runtime for the streaming actors.
    runtime: &'static tokio::runtime::Runtime,

    /// Each processor runs in a future. Upon receiving a `Terminate` message, they will exit.
    /// `handles` store join handles of these futures, and therefore we could wait their
    /// termination.
    handles: HashMap<ActorId, ActorHandle>,

    pub(crate) context: Arc<SharedContext>,

    /// Stores all actor information, taken after actor built.
    actors: HashMap<ActorId, stream_plan::StreamActor>,

    /// Stores all actor tokio runtime monitoring tasks.
    actor_monitor_tasks: HashMap<ActorId, ActorHandle>,

    /// The state store implement
    state_store: StateStoreImpl,

    /// Metrics of the stream manager
    pub(crate) streaming_metrics: Arc<StreamingMetrics>,

    /// Config of streaming engine
    pub(crate) config: StreamingConfig,

    /// Manages the stack traces of all actors.
    stack_trace_manager: Option<StackTraceManager<ActorId>>,
}

/// `LocalStreamManager` manages all stream executors in this project.
pub struct LocalStreamManager {
    core: Mutex<LocalStreamManagerCore>,
}

pub struct ExecutorParams {
    pub env: StreamEnvironment,

    /// Indices of primary keys
    pub pk_indices: PkIndices,

    /// Executor id, unique across all actors.
    pub executor_id: u64,

    /// Operator id, unique for each operator in fragment.
    pub operator_id: u64,

    /// Information of the operator from plan node.
    pub op_info: String,

    /// The input executor.
    pub input: Vec<BoxedExecutor>,

    /// FragmentId of the actor
    pub fragment_id: FragmentId,

    /// Metrics
    pub executor_stats: Arc<StreamingMetrics>,

    // Actor context
    pub actor_context: ActorContextRef,

    // Vnodes owned by this executor. Represented in bitmap.
    pub vnode_bitmap: Option<Bitmap>,
}

impl Debug for ExecutorParams {
    fn fmt(&self, f: &mut std::fmt::Formatter<'_>) -> std::fmt::Result {
        f.debug_struct("ExecutorParams")
            .field("pk_indices", &self.pk_indices)
            .field("executor_id", &self.executor_id)
            .field("operator_id", &self.operator_id)
            .field("op_info", &self.op_info)
            .field("input", &self.input.len())
            .field("actor_id", &self.actor_context.id)
            .finish_non_exhaustive()
    }
}

impl LocalStreamManager {
    fn with_core(core: LocalStreamManagerCore) -> Self {
        Self {
            core: Mutex::new(core),
        }
    }

    pub fn new(
        addr: HostAddr,
        state_store: StateStoreImpl,
        streaming_metrics: Arc<StreamingMetrics>,
        config: StreamingConfig,
        enable_async_stack_trace: bool,
    ) -> Self {
        Self::with_core(LocalStreamManagerCore::new(
            addr,
            state_store,
            streaming_metrics,
            config,
            enable_async_stack_trace,
        ))
    }

    #[cfg(test)]
    pub fn for_test() -> Self {
        Self::with_core(LocalStreamManagerCore::for_test())
    }

    /// Print the traces of all actors periodically, used for debugging only.
    pub fn spawn_print_trace(self: Arc<Self>) -> JoinHandle<!> {
        tokio::spawn(async move {
            loop {
                tokio::time::sleep(std::time::Duration::from_millis(5000)).await;
                let mut core = self.core.lock();

                for (k, trace) in core
                    .stack_trace_manager
                    .as_mut()
                    .expect("async stack trace not enabled")
                    .get_all()
                {
                    println!(">> Actor {}\n\n{}", k, &*trace);
                }
            }
        })
    }

    /// Get stack trace reports for all actors.
    pub fn get_actor_traces(&self) -> HashMap<ActorId, StackTraceReport> {
        let mut core = self.core.lock();
        match &mut core.stack_trace_manager {
            Some(mgr) => mgr.get_all().map(|(k, v)| (*k, v.clone())).collect(),
            None => Default::default(),
        }
    }

    /// Broadcast a barrier to all senders. Save a receiver in barrier manager
    pub fn send_barrier(
        &self,
        barrier: &Barrier,
        actor_ids_to_send: impl IntoIterator<Item = ActorId>,
        actor_ids_to_collect: impl IntoIterator<Item = ActorId>,
    ) -> StreamResult<()> {
        let core = self.core.lock();
        let timer = core
            .streaming_metrics
            .barrier_inflight_latency
            .start_timer();
        let mut barrier_manager = core.context.lock_barrier_manager();
        barrier_manager.send_barrier(
            barrier,
            actor_ids_to_send,
            actor_ids_to_collect,
            Some(timer),
        )?;
        Ok(())
    }

    /// drain collect rx less than `prev_epoch` in barrier manager.
    pub fn drain_collect_rx(&self, prev_epoch: u64) {
        let core = self.core.lock();
        let mut barrier_manager = core.context.lock_barrier_manager();
        barrier_manager.drain_collect_rx(prev_epoch);
    }

    /// Use `epoch` to find collect rx. And wait for all actor to be collected before
    /// returning.
    pub async fn collect_barrier(&self, epoch: u64) -> (CollectResult, bool) {
        let complete_receiver = {
            let core = self.core.lock();
            let mut barrier_manager = core.context.lock_barrier_manager();
            barrier_manager.remove_collect_rx(epoch)
        };
        // Wait for all actors finishing this barrier.
        let result = complete_receiver
            .complete_receiver
            .expect("no rx for local mode")
            .await
            .unwrap();
        complete_receiver
            .barrier_inflight_timer
            .expect("no timer for test")
            .observe_duration();
        (result, complete_receiver.checkpoint)
    }

<<<<<<< HEAD
    pub async fn sync_epoch(
        &self,
        epoch: u64,
        checkpoint: bool,
    ) -> StreamResult<(Vec<LocalSstableInfo>, bool)> {
        if checkpoint {
            let timer = self
                .core
                .lock()
                .streaming_metrics
                .barrier_sync_latency
                .start_timer();
            dispatch_state_store!(self.state_store(), store, {
                store.seal_epoch(epoch);
            });
            let res = dispatch_state_store!(self.state_store(), store, {
                match store.sync(epoch).await {
                    Ok(sync_result) => Ok((sync_result.uncommitted_ssts, sync_result.sync_succeed)),
                    Err(e) => {
                        tracing::error!(
=======
    pub async fn sync_epoch(&self, epoch: u64) -> StreamResult<(Vec<LocalSstableInfo>, bool)> {
        let timer = self
            .core
            .lock()
            .streaming_metrics
            .barrier_sync_latency
            .start_timer();
        // TODO: may remove it. `seal_epoch` will be included in sync
        // dispatch_state_store!(self.state_store(), store, {
        //     store.seal_epoch(epoch);
        // });
        let res = dispatch_state_store!(self.state_store(), store, {
            match store.sync(epoch).await {
                Ok(sync_result) => Ok((sync_result.uncommitted_ssts, sync_result.sync_succeed)),
                Err(e) => {
                    tracing::error!(
>>>>>>> 28c696ab
                        "Failed to sync state store after receiving barrier prev_epoch {:?} due to {}",
                        epoch, e);
                        Err(e.into())
                    }
                }
            });
            timer.observe_duration();
            res
        } else {
            Ok((vec![], false))
        }
    }

    pub async fn clear_storage_buffer(&self) {
        dispatch_state_store!(self.state_store(), store, {
            store.clear_shared_buffer().await.unwrap();
        });
    }

    /// Broadcast a barrier to all senders. Returns immediately, and caller won't be notified when
    /// this barrier is finished.
    #[cfg(test)]
    pub fn send_barrier_for_test(&self, barrier: &Barrier) -> StreamResult<()> {
        use std::iter::empty;

        let core = self.core.lock();
        let mut barrier_manager = core.context.lock_barrier_manager();
        assert!(barrier_manager.is_local_mode());
        let timer = core
            .streaming_metrics
            .barrier_inflight_latency
            .start_timer();
        barrier_manager.send_barrier(barrier, empty(), empty(), Some(timer))?;
        barrier_manager.remove_collect_rx(barrier.epoch.prev);
        Ok(())
    }

    pub fn drop_actor(&self, actors: &[ActorId]) -> StreamResult<()> {
        let mut core = self.core.lock();
        for id in actors {
            core.drop_actor(*id);
        }
        tracing::debug!(actors = ?actors, "drop actors");
        Ok(())
    }

    /// Force stop all actors on this worker.
    pub async fn stop_all_actors(&self, barrier: &Barrier) -> StreamResult<()> {
        let (actor_ids_to_send, actor_ids_to_collect) = {
            let core = self.core.lock();
            let actor_ids_to_send = core.context.lock_barrier_manager().all_senders();
            let actor_ids_to_collect = core.handles.keys().cloned().collect::<HashSet<_>>();
            (actor_ids_to_send, actor_ids_to_collect)
        };
        if actor_ids_to_send.is_empty() || actor_ids_to_collect.is_empty() {
            return Ok(());
        }

        self.send_barrier(barrier, actor_ids_to_send, actor_ids_to_collect)?;

        self.collect_barrier(barrier.epoch.prev).await;
        // Clear shared buffer in storage to release memory
        self.clear_storage_buffer().await;
        self.drain_collect_rx(barrier.epoch.prev);
        self.core.lock().drop_all_actors();

        Ok(())
    }

    pub fn take_receiver(&self, ids: UpDownActorIds) -> StreamResult<Receiver<Message>> {
        let core = self.core.lock();
        core.context.take_receiver(&ids)
    }

    pub fn update_actors(
        &self,
        actors: &[stream_plan::StreamActor],
        hanging_channels: &[stream_service::HangingChannel],
    ) -> StreamResult<()> {
        let mut core = self.core.lock();
        core.update_actors(actors, hanging_channels)
    }

    /// This function was called while [`LocalStreamManager`] exited.
    pub async fn wait_all(self) -> StreamResult<()> {
        let handles = self.core.lock().take_all_handles()?;
        for (_id, handle) in handles {
            handle.await.unwrap();
        }
        Ok(())
    }

    /// This function could only be called once during the lifecycle of `LocalStreamManager` for
    /// now.
    pub fn update_actor_info(&self, actor_infos: &[ActorInfo]) -> StreamResult<()> {
        let mut core = self.core.lock();
        core.update_actor_info(actor_infos)
    }

    /// This function could only be called once during the lifecycle of `LocalStreamManager` for
    /// now.
    pub fn build_actors(&self, actors: &[ActorId], env: StreamEnvironment) -> StreamResult<()> {
        let mut core = self.core.lock();
        core.build_actors(actors, env)
    }

    pub fn state_store(&self) -> StateStoreImpl {
        self.core.lock().state_store.clone()
    }
}

fn update_upstreams(context: &SharedContext, ids: &[UpDownActorIds]) {
    ids.iter()
        .map(|id| {
            let (tx, rx) = channel(LOCAL_OUTPUT_CHANNEL_SIZE);
            context.add_channel_pairs(*id, (Some(tx), Some(rx)));
        })
        .count();
}

impl LocalStreamManagerCore {
    fn new(
        addr: HostAddr,
        state_store: StateStoreImpl,
        streaming_metrics: Arc<StreamingMetrics>,
        config: StreamingConfig,
        enable_async_stack_trace: bool,
    ) -> Self {
        let context = SharedContext::new(addr);
        Self::new_inner(
            state_store,
            context,
            streaming_metrics,
            config,
            enable_async_stack_trace,
        )
    }

    fn new_inner(
        state_store: StateStoreImpl,
        context: SharedContext,
        streaming_metrics: Arc<StreamingMetrics>,
        config: StreamingConfig,
        enable_async_stack_trace: bool,
    ) -> Self {
        let mut builder = tokio::runtime::Builder::new_multi_thread();
        if let Some(worker_threads_num) = config.actor_runtime_worker_threads_num {
            builder.worker_threads(worker_threads_num);
        }
        let runtime = builder
            .thread_name("risingwave-streaming-actor")
            .enable_all()
            .build()
            .unwrap();

        Self {
            // Leak the runtime to avoid runtime shutting-down in the main async context.
            // TODO: may manually shutdown the runtime after we implement graceful shutdown for
            // stream manager.
            runtime: Box::leak(Box::new(runtime)),
            handles: HashMap::new(),
            context: Arc::new(context),
            actors: HashMap::new(),
            actor_monitor_tasks: HashMap::new(),
            state_store,
            streaming_metrics,
            config,
            stack_trace_manager: enable_async_stack_trace.then(Default::default),
        }
    }

    #[cfg(test)]
    fn for_test() -> Self {
        use risingwave_storage::monitor::StateStoreMetrics;

        let register = prometheus::Registry::new();
        let streaming_metrics = Arc::new(StreamingMetrics::new(register));
        Self::new_inner(
            StateStoreImpl::shared_in_memory_store(Arc::new(StateStoreMetrics::unused())),
            SharedContext::for_test(),
            streaming_metrics,
            StreamingConfig::default(),
            false,
        )
    }

    /// Create dispatchers with downstream information registered before
    fn create_dispatcher(
        &mut self,
        input: BoxedExecutor,
        dispatchers: &[stream_plan::Dispatcher],
        actor_id: ActorId,
    ) -> StreamResult<impl StreamConsumer> {
        let dispatcher_impls = dispatchers
            .iter()
            .map(|dispatcher| DispatcherImpl::new(&self.context, actor_id, dispatcher))
            .try_collect()?;

        Ok(DispatchExecutor::new(
            input,
            dispatcher_impls,
            actor_id,
            self.context.clone(),
            self.streaming_metrics.clone(),
        ))
    }

    /// Create a chain(tree) of nodes, with given `store`.
    #[allow(clippy::too_many_arguments)]
    fn create_nodes_inner(
        &mut self,
        fragment_id: FragmentId,
        node: &stream_plan::StreamNode,
        input_pos: usize,
        env: StreamEnvironment,
        store: impl StateStore,
        actor_context: &ActorContextRef,
        vnode_bitmap: Option<Bitmap>,
    ) -> StreamResult<BoxedExecutor> {
        let op_info = node.get_identity().clone();
        // Create the input executor before creating itself
        // The node with no input must be a `get_receive_message`
        let input: Vec<_> = node
            .input
            .iter()
            .enumerate()
            .map(|(input_pos, input)| {
                self.create_nodes_inner(
                    fragment_id,
                    input,
                    input_pos,
                    env.clone(),
                    store.clone(),
                    actor_context,
                    vnode_bitmap.clone(),
                )
            })
            .try_collect()?;

        let pk_indices = node
            .get_stream_key()
            .iter()
            .map(|idx| *idx as usize)
            .collect::<Vec<_>>();

        // We assume that the operator_id of different instances from the same RelNode will be the
        // same.
        let executor_id = unique_executor_id(actor_context.id, node.operator_id);
        let operator_id = unique_operator_id(fragment_id, node.operator_id);

        let executor_params = ExecutorParams {
            env: env.clone(),
            pk_indices,
            executor_id,
            operator_id,
            op_info,
            input,
            fragment_id,
            executor_stats: self.streaming_metrics.clone(),
            actor_context: actor_context.clone(),
            vnode_bitmap,
        };

        let executor = create_executor(executor_params, self, node, store)?;
        let executor = Self::wrap_executor_for_debug(
            executor,
            actor_context.id,
            executor_id,
            input_pos,
            self.streaming_metrics.clone(),
            self.config.developer.enable_executor_row_count,
        );
        Ok(executor)
    }

    /// Create a chain(tree) of nodes and return the head executor.
    fn create_nodes(
        &mut self,
        fragment_id: FragmentId,
        node: &stream_plan::StreamNode,
        env: StreamEnvironment,
        actor_context: &ActorContextRef,
        vnode_bitmap: Option<Bitmap>,
    ) -> StreamResult<BoxedExecutor> {
        dispatch_state_store!(self.state_store.clone(), store, {
            self.create_nodes_inner(
                fragment_id,
                node,
                0,
                env,
                store,
                actor_context,
                vnode_bitmap,
            )
        })
    }

    fn wrap_executor_for_debug(
        executor: BoxedExecutor,
        actor_id: ActorId,
        executor_id: u64,
        input_pos: usize,
        streaming_metrics: Arc<StreamingMetrics>,
        enable_executor_row_count: bool,
    ) -> BoxedExecutor {
        WrapperExecutor::new(
            executor,
            input_pos,
            actor_id,
            executor_id,
            streaming_metrics,
            enable_executor_row_count,
        )
        .boxed()
    }

    fn build_actors(&mut self, actors: &[ActorId], env: StreamEnvironment) -> StreamResult<()> {
        for &actor_id in actors {
            let actor = self.actors.remove(&actor_id).unwrap();
            let actor_context = ActorContext::create(actor_id);
            let vnode_bitmap = actor
                .vnode_bitmap
                .as_ref()
                .map(|b| b.try_into())
                .transpose()
                .context("failed to decode vnode bitmap")?;
            let executor = self.create_nodes(
                actor.fragment_id,
                actor.get_nodes()?,
                env.clone(),
                &actor_context,
                vnode_bitmap,
            )?;

            let dispatcher = self.create_dispatcher(executor, &actor.dispatcher, actor_id)?;
            let actor = Actor::new(
                dispatcher,
                actor_id,
                self.context.clone(),
                self.streaming_metrics.clone(),
                actor_context,
            );

            let monitor = tokio_metrics::TaskMonitor::new();
            let trace_reporter = self
                .stack_trace_manager
                .as_mut()
                .map(|m| m.register(actor_id));

            let handle = {
                let actor = async move {
                    // unwrap the actor result to panic on error
                    actor.run().await.expect("actor failed");
                };
                #[auto_enums::auto_enum(Future)]
                let traced = match trace_reporter {
                    Some(trace_reporter) => trace_reporter.trace(
                        actor,
                        format!("Actor {actor_id}"),
                        true,
                        Duration::from_millis(1000),
                    ),
                    None => actor,
                };
                let instrumented = monitor.instrument(traced);
                self.runtime.spawn(instrumented)
            };
            self.handles.insert(actor_id, handle);

            let actor_id_str = actor_id.to_string();

            let metrics = self.streaming_metrics.clone();
            let actor_monitor_task = self.runtime.spawn(async move {
                loop {
                    metrics
                        .actor_execution_time
                        .with_label_values(&[&actor_id_str])
                        .set(monitor.cumulative().total_poll_duration.as_secs_f64());
                    metrics
                        .actor_fast_poll_duration
                        .with_label_values(&[&actor_id_str])
                        .set(monitor.cumulative().total_fast_poll_duration.as_secs_f64());
                    metrics
                        .actor_fast_poll_cnt
                        .with_label_values(&[&actor_id_str])
                        .set(monitor.cumulative().total_fast_poll_count as i64);
                    metrics
                        .actor_slow_poll_duration
                        .with_label_values(&[&actor_id_str])
                        .set(monitor.cumulative().total_slow_poll_duration.as_secs_f64());
                    metrics
                        .actor_slow_poll_cnt
                        .with_label_values(&[&actor_id_str])
                        .set(monitor.cumulative().total_slow_poll_count as i64);
                    metrics
                        .actor_poll_duration
                        .with_label_values(&[&actor_id_str])
                        .set(monitor.cumulative().total_poll_duration.as_secs_f64());
                    metrics
                        .actor_poll_cnt
                        .with_label_values(&[&actor_id_str])
                        .set(monitor.cumulative().total_poll_count as i64);
                    metrics
                        .actor_idle_duration
                        .with_label_values(&[&actor_id_str])
                        .set(monitor.cumulative().total_idle_duration.as_secs_f64());
                    metrics
                        .actor_idle_cnt
                        .with_label_values(&[&actor_id_str])
                        .set(monitor.cumulative().total_idled_count as i64);
                    metrics
                        .actor_scheduled_duration
                        .with_label_values(&[&actor_id_str])
                        .set(monitor.cumulative().total_scheduled_duration.as_secs_f64());
                    metrics
                        .actor_scheduled_cnt
                        .with_label_values(&[&actor_id_str])
                        .set(monitor.cumulative().total_scheduled_count as i64);
                    tokio::time::sleep(Duration::from_secs(1)).await;
                }
            });
            self.actor_monitor_tasks
                .insert(actor_id, actor_monitor_task);
        }

        Ok(())
    }

    pub fn take_all_handles(&mut self) -> StreamResult<HashMap<ActorId, ActorHandle>> {
        Ok(std::mem::take(&mut self.handles))
    }

    pub fn remove_actor_handles(
        &mut self,
        actor_ids: &[ActorId],
    ) -> StreamResult<Vec<ActorHandle>> {
        actor_ids
            .iter()
            .map(|actor_id| {
                self.handles
                    .remove(actor_id)
                    .ok_or_else(|| anyhow!("No such actor with actor id:{}", actor_id).into())
            })
            .try_collect()
    }

    fn update_actor_info(&mut self, new_actor_infos: &[ActorInfo]) -> StreamResult<()> {
        let mut actor_infos = self.context.actor_infos.write();
        for actor in new_actor_infos {
            let ret = actor_infos.insert(actor.get_actor_id(), actor.clone());
            if let Some(prev_actor) = ret && actor != &prev_actor{
                bail!(
                    "actor info mismatch when broadcasting {}",
                    actor.get_actor_id()
                );
            }
        }
        Ok(())
    }

    /// `drop_actor` is invoked by meta node via RPC once the stop barrier arrives at the
    /// sink. All the actors in the actors should stop themselves before this method is invoked.
    fn drop_actor(&mut self, actor_id: ActorId) {
        let handle = self.handles.remove(&actor_id).unwrap();
        self.context.retain_channel(|&(up_id, _)| up_id != actor_id);
        self.actor_monitor_tasks.remove(&actor_id).unwrap().abort();
        self.context.actor_infos.write().remove(&actor_id);
        self.actors.remove(&actor_id);
        // Task should have already stopped when this method is invoked.
        handle.abort();
    }

    /// `drop_all_actors` is invoked by meta node via RPC once the stop barrier arrives at all the
    /// sink. All the actors in the actors should stop themselves before this method is invoked.
    fn drop_all_actors(&mut self) {
        for (actor_id, handle) in self.handles.drain() {
            self.context.retain_channel(|&(up_id, _)| up_id != actor_id);
            self.actor_monitor_tasks.remove(&actor_id).unwrap().abort();
            self.actors.remove(&actor_id);
            // Task should have already stopped when this method is invoked.
            handle.abort();
        }
        self.context.actor_infos.write().clear();
    }

    fn update_actors(
        &mut self,
        actors: &[stream_plan::StreamActor],
        hanging_channels: &[stream_service::HangingChannel],
    ) -> StreamResult<()> {
        for actor in actors {
            self.actors
                .try_insert(actor.get_actor_id(), actor.clone())
                .map_err(|_| anyhow!("duplicated actor {}", actor.get_actor_id()))?;
        }

        for actor in actors {
            // At this time, the graph might not be complete, so we do not check if downstream
            // has `current_id` as upstream.
            let down_id = actor
                .dispatcher
                .iter()
                .flat_map(|x| x.downstream_actor_id.iter())
                .map(|id| (actor.actor_id, *id))
                .collect_vec();
            update_upstreams(&self.context, &down_id);
        }

        for hanging_channel in hanging_channels {
            match (&hanging_channel.upstream, &hanging_channel.downstream) {
                (
                    Some(ActorInfo {
                        actor_id: up_id,
                        host: None, // local
                    }),
                    Some(ActorInfo {
                        actor_id: down_id,
                        host: Some(_), // remote
                    }),
                ) => {
                    let up_down_ids = (*up_id, *down_id);
                    let (tx, rx) = channel(LOCAL_OUTPUT_CHANNEL_SIZE);
                    self.context
                        .add_channel_pairs(up_down_ids, (Some(tx), Some(rx)));
                }
                _ => bail!("hanging channel must be from local to remote: {hanging_channel:?}"),
            }
        }
        Ok(())
    }
}

#[cfg(test)]
pub mod test_utils {
    use risingwave_pb::common::HostAddress;

    use super::*;

    pub fn add_local_channels(ctx: Arc<SharedContext>, up_down_ids: Vec<(u32, u32)>) {
        for up_down_id in up_down_ids {
            let (tx, rx) = channel(LOCAL_OUTPUT_CHANNEL_SIZE);
            ctx.add_channel_pairs(up_down_id, (Some(tx), Some(rx)));
        }
    }

    pub fn helper_make_local_actor(actor_id: u32) -> ActorInfo {
        ActorInfo {
            actor_id,
            host: Some(HostAddress {
                host: LOCAL_TEST_ADDR.host.clone(),
                port: LOCAL_TEST_ADDR.port as i32,
            }),
        }
    }
}<|MERGE_RESOLUTION|>--- conflicted
+++ resolved
@@ -233,56 +233,37 @@
         (result, complete_receiver.checkpoint)
     }
 
-<<<<<<< HEAD
     pub async fn sync_epoch(
         &self,
         epoch: u64,
         checkpoint: bool,
     ) -> StreamResult<(Vec<LocalSstableInfo>, bool)> {
-        if checkpoint {
-            let timer = self
-                .core
-                .lock()
-                .streaming_metrics
-                .barrier_sync_latency
-                .start_timer();
-            dispatch_state_store!(self.state_store(), store, {
-                store.seal_epoch(epoch);
-            });
-            let res = dispatch_state_store!(self.state_store(), store, {
-                match store.sync(epoch).await {
-                    Ok(sync_result) => Ok((sync_result.uncommitted_ssts, sync_result.sync_succeed)),
-                    Err(e) => {
-                        tracing::error!(
-=======
-    pub async fn sync_epoch(&self, epoch: u64) -> StreamResult<(Vec<LocalSstableInfo>, bool)> {
-        let timer = self
-            .core
-            .lock()
-            .streaming_metrics
-            .barrier_sync_latency
-            .start_timer();
-        // TODO: may remove it. `seal_epoch` will be included in sync
-        // dispatch_state_store!(self.state_store(), store, {
-        //     store.seal_epoch(epoch);
-        // });
+        let timer = if checkpoint {
+            Some(
+                self.core
+                    .lock()
+                    .streaming_metrics
+                    .barrier_sync_latency
+                    .start_timer(),
+            )
+        } else {
+            None
+        };
         let res = dispatch_state_store!(self.state_store(), store, {
-            match store.sync(epoch).await {
+            match store.sync(epoch, checkpoint).await {
                 Ok(sync_result) => Ok((sync_result.uncommitted_ssts, sync_result.sync_succeed)),
                 Err(e) => {
                     tracing::error!(
->>>>>>> 28c696ab
                         "Failed to sync state store after receiving barrier prev_epoch {:?} due to {}",
                         epoch, e);
-                        Err(e.into())
-                    }
+                    Err(e.into())
                 }
-            });
+            }
+        });
+        if let Some(timer) = timer {
             timer.observe_duration();
-            res
-        } else {
-            Ok((vec![], false))
-        }
+        }
+        res
     }
 
     pub async fn clear_storage_buffer(&self) {
