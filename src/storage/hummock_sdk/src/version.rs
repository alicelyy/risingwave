// Copyright 2024 RisingWave Labs
//
// Licensed under the Apache License, Version 2.0 (the "License");
// you may not use this file except in compliance with the License.
// You may obtain a copy of the License at
//
//     http://www.apache.org/licenses/LICENSE-2.0
//
// Unless required by applicable law or agreed to in writing, software
// distributed under the License is distributed on an "AS IS" BASIS,
// WITHOUT WARRANTIES OR CONDITIONS OF ANY KIND, either express or implied.
// See the License for the specific language governing permissions and
// limitations under the License.

use std::collections::{HashMap, HashSet};
use std::mem::size_of;
use std::sync::Arc;

use prost::Message;
use risingwave_common::catalog::TableId;
<<<<<<< HEAD
use risingwave_pb::hummock::hummock_version::Levels as PbLevels;
use risingwave_pb::hummock::hummock_version_delta::GroupDeltas as PbGroupDeltas;
use risingwave_pb::hummock::{
    snapshot_group_delta, HummockVersion as PbHummockVersion,
    HummockVersionDelta as PbHummockVersionDelta, SnapshotGroup as PbSnapshotGroup,
    SnapshotGroupDelta as PbSnapshotGroupDelta,
=======
use risingwave_pb::hummock::group_delta::DeltaType;
use risingwave_pb::hummock::hummock_version::Levels as PbLevels;
use risingwave_pb::hummock::hummock_version_delta::{ChangeLogDelta, GroupDeltas as PbGroupDeltas};
use risingwave_pb::hummock::{
    HummockVersionDelta as PbHummockVersionDelta, PbHummockVersion, SstableInfo,
>>>>>>> 4030ddc0
};

use crate::change_log::TableChangeLog;
use crate::table_watermark::TableWatermarks;
use crate::{CompactionGroupId, HummockSstableObjectId};

#[derive(Debug, Clone, PartialEq)]
pub struct SnapshotGroup {
    pub table_fragments_id: TableId,
    pub committed_epoch: u64,
    pub safe_epoch: u64,
    pub member_table_ids: HashSet<TableId>,
}

impl SnapshotGroup {
    pub fn to_protobuf(&self) -> PbSnapshotGroup {
        PbSnapshotGroup {
            table_fragments_id: self.table_fragments_id.into(),
            committed_epoch: self.committed_epoch,
            safe_epoch: self.safe_epoch,
            member_table_ids: self
                .member_table_ids
                .iter()
                .map(|table_id| table_id.table_id)
                .collect(),
        }
    }

    pub fn from_protobuf(group: &PbSnapshotGroup) -> Self {
        SnapshotGroup {
            table_fragments_id: TableId::new(group.table_fragments_id),
            committed_epoch: group.committed_epoch,
            safe_epoch: group.safe_epoch,
            member_table_ids: group
                .member_table_ids
                .iter()
                .map(|table_id| TableId::new(*table_id))
                .collect(),
        }
    }
}

#[derive(Debug, Clone, PartialEq)]
pub struct HummockVersion {
    pub id: u64,
    pub levels: HashMap<CompactionGroupId, PbLevels>,
    pub max_committed_epoch: u64,
    pub safe_epoch: u64,
    pub table_watermarks: HashMap<TableId, Arc<TableWatermarks>>,
<<<<<<< HEAD
    pub snapshot_groups: HashMap<TableId, SnapshotGroup>,
=======
    pub table_change_log: HashMap<TableId, TableChangeLog>,
>>>>>>> 4030ddc0
}

impl Default for HummockVersion {
    fn default() -> Self {
        HummockVersion::from_protobuf_inner(&PbHummockVersion::default())
    }
}

impl HummockVersion {
    /// Convert the `PbHummockVersion` received from rpc to `HummockVersion`. No need to
    /// maintain backward compatibility.
    pub fn from_rpc_protobuf(pb_version: &PbHummockVersion) -> Self {
        Self::from_protobuf_inner(pb_version)
    }

    /// Convert the `PbHummockVersion` deserialized from persisted state to `HummockVersion`.
    /// We should maintain backward compatibility.
    pub fn from_persisted_protobuf(pb_version: &PbHummockVersion) -> Self {
        Self::from_protobuf_inner(pb_version)
    }

    fn from_protobuf_inner(pb_version: &PbHummockVersion) -> Self {
        Self {
            id: pb_version.id,
            levels: pb_version
                .levels
                .iter()
                .map(|(group_id, levels)| (*group_id as CompactionGroupId, levels.clone()))
                .collect(),
            max_committed_epoch: pb_version.max_committed_epoch,
            safe_epoch: pb_version.safe_epoch,
            table_watermarks: pb_version
                .table_watermarks
                .iter()
                .map(|(table_id, table_watermark)| {
                    (
                        TableId::new(*table_id),
                        Arc::new(TableWatermarks::from_protobuf(table_watermark)),
                    )
                })
                .collect(),
<<<<<<< HEAD
            snapshot_groups: pb_version
                .snapshot_groups
                .iter()
                .map(|(table_fragments_id, group)| {
                    (
                        TableId::new(*table_fragments_id),
                        SnapshotGroup::from_protobuf(group),
=======
            table_change_log: pb_version
                .table_change_logs
                .iter()
                .map(|(table_id, change_log)| {
                    (
                        TableId::new(*table_id),
                        TableChangeLog::from_protobuf(change_log),
>>>>>>> 4030ddc0
                    )
                })
                .collect(),
        }
    }

    pub fn to_protobuf(&self) -> PbHummockVersion {
        PbHummockVersion {
            id: self.id,
            levels: self
                .levels
                .iter()
                .map(|(group_id, levels)| (*group_id as _, levels.clone()))
                .collect(),
            max_committed_epoch: self.max_committed_epoch,
            safe_epoch: self.safe_epoch,
            table_watermarks: self
                .table_watermarks
                .iter()
                .map(|(table_id, watermark)| (table_id.table_id, watermark.to_protobuf()))
                .collect(),
<<<<<<< HEAD
            snapshot_groups: self
                .snapshot_groups
                .iter()
                .map(|(group_id, group)| ((*group_id).into(), group.to_protobuf()))
=======
            table_change_logs: self
                .table_change_log
                .iter()
                .map(|(table_id, change_log)| (table_id.table_id, change_log.to_protobuf()))
>>>>>>> 4030ddc0
                .collect(),
        }
    }

    pub fn estimated_encode_len(&self) -> usize {
        self.levels.len() * size_of::<CompactionGroupId>()
            + self
                .levels
                .values()
                .map(|level| level.encoded_len())
                .sum::<usize>()
            + self.table_watermarks.len() * size_of::<u32>()
            + self
                .table_watermarks
                .values()
                .map(|table_watermark| table_watermark.estimated_encode_len())
                .sum::<usize>()
    }

    fn need_fill_backward_compatibility_snapshot_group(&self) -> bool {
        let has_prev_table = self
            .levels
            .values()
            .any(|group| !group.member_table_ids.is_empty());
        has_prev_table && self.snapshot_groups.is_empty()
    }

    pub fn gen_fill_backward_compatibility_snapshot_group_delta(
        &self,
        existing_table_fragment_state_tables: &HashMap<u32, HashSet<u32>>,
    ) -> Option<HummockVersionDelta> {
        if existing_table_fragment_state_tables.is_empty()
            || !self.need_fill_backward_compatibility_snapshot_group()
        {
            return None;
        }
        let snapshot_group_delta = existing_table_fragment_state_tables
            .iter()
            .map(|(table_fragments_id, state_table_ids)| {
                (
                    TableId::new(*table_fragments_id),
                    SnapshotGroupDelta::NewSnapshotGroup {
                        member_table_ids: state_table_ids
                            .iter()
                            .map(|table_id| TableId::new(*table_id))
                            .collect(),
                        committed_epoch: self.max_committed_epoch,
                        safe_epoch: self.safe_epoch,
                    },
                )
            })
            .collect();
        let delta = HummockVersionDelta {
            id: self.id + 1,
            prev_id: self.id,
            max_committed_epoch: self.max_committed_epoch,
            safe_epoch: self.safe_epoch,
            snapshot_group_delta,
            ..Default::default()
        };
        Some(delta)
    }
}

#[derive(Debug, PartialEq, Clone)]
pub enum SnapshotGroupDelta {
    NewSnapshotGroup {
        member_table_ids: HashSet<TableId>,
        committed_epoch: u64,
        safe_epoch: u64,
    },
    NewCommittedEpoch(u64),
    NewSafeEpoch(u64),
    Destroy,
}

impl SnapshotGroupDelta {
    pub fn to_protobuf(&self) -> PbSnapshotGroupDelta {
        let delta = match self {
            SnapshotGroupDelta::NewSnapshotGroup {
                member_table_ids,
                committed_epoch,
                safe_epoch,
            } => snapshot_group_delta::Delta::NewSnapshotGroup(
                snapshot_group_delta::NewSnapshotGroup {
                    member_table_ids: member_table_ids
                        .iter()
                        .map(|table_id| table_id.table_id)
                        .collect(),
                    committed_epoch: *committed_epoch,
                    safe_epoch: *safe_epoch,
                },
            ),
            SnapshotGroupDelta::NewCommittedEpoch(epoch) => {
                snapshot_group_delta::Delta::NewCommittedEpoch(*epoch)
            }
            SnapshotGroupDelta::NewSafeEpoch(epoch) => {
                snapshot_group_delta::Delta::NewSafeEpoch(*epoch)
            }
            SnapshotGroupDelta::Destroy => {
                snapshot_group_delta::Delta::Destroy(snapshot_group_delta::DestroySnapshotGroup {})
            }
        };
        PbSnapshotGroupDelta { delta: Some(delta) }
    }

    pub fn from_protobuf(delta: &PbSnapshotGroupDelta) -> Self {
        match delta.delta.as_ref().unwrap() {
            snapshot_group_delta::Delta::NewSnapshotGroup(group) => Self::NewSnapshotGroup {
                member_table_ids: HashSet::from_iter(
                    group.member_table_ids.iter().cloned().map(TableId::new),
                ),
                committed_epoch: group.committed_epoch,
                safe_epoch: group.safe_epoch,
            },
            snapshot_group_delta::Delta::NewCommittedEpoch(epoch) => {
                Self::NewCommittedEpoch(*epoch)
            }
            snapshot_group_delta::Delta::NewSafeEpoch(epoch) => Self::NewSafeEpoch(*epoch),
            snapshot_group_delta::Delta::Destroy(_) => Self::Destroy,
        }
    }
}

#[derive(Debug, PartialEq, Clone)]
pub struct HummockVersionDelta {
    pub id: u64,
    pub prev_id: u64,
    pub group_deltas: HashMap<CompactionGroupId, PbGroupDeltas>,
    pub max_committed_epoch: u64,
    pub safe_epoch: u64,
    pub trivial_move: bool,
    pub new_table_watermarks: HashMap<TableId, TableWatermarks>,
    pub removed_table_ids: Vec<TableId>,
<<<<<<< HEAD
    pub snapshot_group_delta: HashMap<TableId, SnapshotGroupDelta>,
=======
    pub change_log_delta: HashMap<TableId, ChangeLogDelta>,
>>>>>>> 4030ddc0
}

impl Default for HummockVersionDelta {
    fn default() -> Self {
        HummockVersionDelta::from_protobuf_inner(&PbHummockVersionDelta::default())
    }
}

impl HummockVersionDelta {
    /// Convert the `PbHummockVersionDelta` deserialized from persisted state to `HummockVersionDelta`.
    /// We should maintain backward compatibility.
    pub fn from_persisted_protobuf(delta: &PbHummockVersionDelta) -> Self {
        Self::from_protobuf_inner(delta)
    }

    /// Convert the `PbHummockVersionDelta` received from rpc to `HummockVersionDelta`. No need to
    /// maintain backward compatibility.
    pub fn from_rpc_protobuf(delta: &PbHummockVersionDelta) -> Self {
        Self::from_protobuf_inner(delta)
    }

    fn from_protobuf_inner(delta: &PbHummockVersionDelta) -> Self {
        Self {
            id: delta.id,
            prev_id: delta.prev_id,
            group_deltas: delta.group_deltas.clone(),
            max_committed_epoch: delta.max_committed_epoch,
            safe_epoch: delta.safe_epoch,
            trivial_move: delta.trivial_move,
            new_table_watermarks: delta
                .new_table_watermarks
                .iter()
                .map(|(table_id, watermarks)| {
                    (
                        TableId::new(*table_id),
                        TableWatermarks::from_protobuf(watermarks),
                    )
                })
                .collect(),
            removed_table_ids: delta
                .removed_table_ids
                .iter()
                .map(|table_id| TableId::new(*table_id))
                .collect(),
<<<<<<< HEAD
            snapshot_group_delta: delta
                .snapshot_group_delta
                .iter()
                .map(|(table_fragments_id, delta)| {
                    (
                        TableId::new(*table_fragments_id),
                        SnapshotGroupDelta::from_protobuf(delta),
=======
            change_log_delta: delta
                .change_log_delta
                .iter()
                .map(|(table_id, log_delta)| {
                    (
                        TableId::new(*table_id),
                        ChangeLogDelta {
                            new_log: log_delta.new_log.clone(),
                            truncate_epoch: log_delta.truncate_epoch,
                        },
>>>>>>> 4030ddc0
                    )
                })
                .collect(),
        }
    }

    pub fn to_protobuf(&self) -> PbHummockVersionDelta {
        PbHummockVersionDelta {
            id: self.id,
            prev_id: self.prev_id,
            group_deltas: self.group_deltas.clone(),
            max_committed_epoch: self.max_committed_epoch,
            safe_epoch: self.safe_epoch,
            trivial_move: self.trivial_move,
            new_table_watermarks: self
                .new_table_watermarks
                .iter()
                .map(|(table_id, watermarks)| (table_id.table_id, watermarks.to_protobuf()))
                .collect(),
            removed_table_ids: self
                .removed_table_ids
                .iter()
                .map(|table_id| table_id.table_id)
                .collect(),
<<<<<<< HEAD
            snapshot_group_delta: self
                .snapshot_group_delta
                .iter()
                .map(|(group_id, delta)| ((*group_id).into(), delta.to_protobuf()))
=======
            change_log_delta: self
                .change_log_delta
                .iter()
                .map(|(table_id, log_delta)| (table_id.table_id, log_delta.clone()))
>>>>>>> 4030ddc0
                .collect(),
        }
    }
}

impl HummockVersionDelta {
    /// Get the newly added object ids from the version delta.
    ///
    /// Note: the result can be false positive because we only collect the set of sst object ids in the `inserted_table_infos`,
    /// but it is possible that the object is moved or split from other compaction groups or levels.
    pub fn newly_added_object_ids(&self) -> HashSet<HummockSstableObjectId> {
        self.group_deltas
            .values()
            .flat_map(|group_deltas| {
                group_deltas.group_deltas.iter().flat_map(|group_delta| {
                    group_delta.delta_type.iter().flat_map(|delta_type| {
                        static EMPTY_VEC: Vec<SstableInfo> = Vec::new();
                        let sst_slice = match delta_type {
                            DeltaType::IntraLevel(level_delta) => &level_delta.inserted_table_infos,
                            DeltaType::GroupConstruct(_)
                            | DeltaType::GroupDestroy(_)
                            | DeltaType::GroupMetaChange(_)
                            | DeltaType::GroupTableChange(_) => &EMPTY_VEC,
                        };
                        sst_slice.iter().map(|sst| sst.object_id)
                    })
                })
            })
            .chain(self.change_log_delta.values().flat_map(|delta| {
                let new_log = delta.new_log.as_ref().unwrap();
                new_log
                    .new_value
                    .iter()
                    .map(|sst| sst.object_id)
                    .chain(new_log.old_value.iter().map(|sst| sst.object_id))
            }))
            .collect()
    }
}<|MERGE_RESOLUTION|>--- conflicted
+++ resolved
@@ -18,20 +18,13 @@
 
 use prost::Message;
 use risingwave_common::catalog::TableId;
-<<<<<<< HEAD
-use risingwave_pb::hummock::hummock_version::Levels as PbLevels;
-use risingwave_pb::hummock::hummock_version_delta::GroupDeltas as PbGroupDeltas;
-use risingwave_pb::hummock::{
-    snapshot_group_delta, HummockVersion as PbHummockVersion,
-    HummockVersionDelta as PbHummockVersionDelta, SnapshotGroup as PbSnapshotGroup,
-    SnapshotGroupDelta as PbSnapshotGroupDelta,
-=======
 use risingwave_pb::hummock::group_delta::DeltaType;
 use risingwave_pb::hummock::hummock_version::Levels as PbLevels;
 use risingwave_pb::hummock::hummock_version_delta::{ChangeLogDelta, GroupDeltas as PbGroupDeltas};
 use risingwave_pb::hummock::{
-    HummockVersionDelta as PbHummockVersionDelta, PbHummockVersion, SstableInfo,
->>>>>>> 4030ddc0
+    snapshot_group_delta, HummockVersion as PbHummockVersion,
+    HummockVersionDelta as PbHummockVersionDelta, SnapshotGroup as PbSnapshotGroup,
+    SnapshotGroupDelta as PbSnapshotGroupDelta, SstableInfo,
 };
 
 use crate::change_log::TableChangeLog;
@@ -81,11 +74,8 @@
     pub max_committed_epoch: u64,
     pub safe_epoch: u64,
     pub table_watermarks: HashMap<TableId, Arc<TableWatermarks>>,
-<<<<<<< HEAD
+    pub table_change_log: HashMap<TableId, TableChangeLog>,
     pub snapshot_groups: HashMap<TableId, SnapshotGroup>,
-=======
-    pub table_change_log: HashMap<TableId, TableChangeLog>,
->>>>>>> 4030ddc0
 }
 
 impl Default for HummockVersion {
@@ -127,7 +117,16 @@
                     )
                 })
                 .collect(),
-<<<<<<< HEAD
+            table_change_log: pb_version
+                .table_change_logs
+                .iter()
+                .map(|(table_id, change_log)| {
+                    (
+                        TableId::new(*table_id),
+                        TableChangeLog::from_protobuf(change_log),
+                    )
+                })
+                .collect(),
             snapshot_groups: pb_version
                 .snapshot_groups
                 .iter()
@@ -135,15 +134,6 @@
                     (
                         TableId::new(*table_fragments_id),
                         SnapshotGroup::from_protobuf(group),
-=======
-            table_change_log: pb_version
-                .table_change_logs
-                .iter()
-                .map(|(table_id, change_log)| {
-                    (
-                        TableId::new(*table_id),
-                        TableChangeLog::from_protobuf(change_log),
->>>>>>> 4030ddc0
                     )
                 })
                 .collect(),
@@ -165,17 +155,15 @@
                 .iter()
                 .map(|(table_id, watermark)| (table_id.table_id, watermark.to_protobuf()))
                 .collect(),
-<<<<<<< HEAD
+            table_change_logs: self
+                .table_change_log
+                .iter()
+                .map(|(table_id, change_log)| (table_id.table_id, change_log.to_protobuf()))
+                .collect(),
             snapshot_groups: self
                 .snapshot_groups
                 .iter()
                 .map(|(group_id, group)| ((*group_id).into(), group.to_protobuf()))
-=======
-            table_change_logs: self
-                .table_change_log
-                .iter()
-                .map(|(table_id, change_log)| (table_id.table_id, change_log.to_protobuf()))
->>>>>>> 4030ddc0
                 .collect(),
         }
     }
@@ -310,11 +298,8 @@
     pub trivial_move: bool,
     pub new_table_watermarks: HashMap<TableId, TableWatermarks>,
     pub removed_table_ids: Vec<TableId>,
-<<<<<<< HEAD
+    pub change_log_delta: HashMap<TableId, ChangeLogDelta>,
     pub snapshot_group_delta: HashMap<TableId, SnapshotGroupDelta>,
-=======
-    pub change_log_delta: HashMap<TableId, ChangeLogDelta>,
->>>>>>> 4030ddc0
 }
 
 impl Default for HummockVersionDelta {
@@ -359,15 +344,6 @@
                 .iter()
                 .map(|table_id| TableId::new(*table_id))
                 .collect(),
-<<<<<<< HEAD
-            snapshot_group_delta: delta
-                .snapshot_group_delta
-                .iter()
-                .map(|(table_fragments_id, delta)| {
-                    (
-                        TableId::new(*table_fragments_id),
-                        SnapshotGroupDelta::from_protobuf(delta),
-=======
             change_log_delta: delta
                 .change_log_delta
                 .iter()
@@ -378,7 +354,16 @@
                             new_log: log_delta.new_log.clone(),
                             truncate_epoch: log_delta.truncate_epoch,
                         },
->>>>>>> 4030ddc0
+                    )
+                })
+                .collect(),
+            snapshot_group_delta: delta
+                .snapshot_group_delta
+                .iter()
+                .map(|(table_fragments_id, delta)| {
+                    (
+                        TableId::new(*table_fragments_id),
+                        SnapshotGroupDelta::from_protobuf(delta),
                     )
                 })
                 .collect(),
@@ -403,17 +388,15 @@
                 .iter()
                 .map(|table_id| table_id.table_id)
                 .collect(),
-<<<<<<< HEAD
+            change_log_delta: self
+                .change_log_delta
+                .iter()
+                .map(|(table_id, log_delta)| (table_id.table_id, log_delta.clone()))
+                .collect(),
             snapshot_group_delta: self
                 .snapshot_group_delta
                 .iter()
                 .map(|(group_id, delta)| ((*group_id).into(), delta.to_protobuf()))
-=======
-            change_log_delta: self
-                .change_log_delta
-                .iter()
-                .map(|(table_id, log_delta)| (table_id.table_id, log_delta.clone()))
->>>>>>> 4030ddc0
                 .collect(),
         }
     }
