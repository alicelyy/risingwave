// Copyright 2024 RisingWave Labs
//
// Licensed under the Apache License, Version 2.0 (the "License");
// you may not use this file except in compliance with the License.
// You may obtain a copy of the License at
//
//     http://www.apache.org/licenses/LICENSE-2.0
//
// Unless required by applicable law or agreed to in writing, software
// distributed under the License is distributed on an "AS IS" BASIS,
// WITHOUT WARRANTIES OR CONDITIONS OF ANY KIND, either express or implied.
// See the License for the specific language governing permissions and
// limitations under the License.

use std::cmp::Ordering;
use std::collections::vec_deque::VecDeque;
use std::collections::HashSet;
use std::iter::once;
use std::ops::Bound::Included;
use std::sync::Arc;
use std::time::Instant;

use bytes::Bytes;
use futures::future::try_join_all;
use itertools::Itertools;
use parking_lot::RwLock;
use risingwave_common::buffer::Bitmap;
use risingwave_common::catalog::TableId;
use risingwave_common::hash::VirtualNode;
use risingwave_common::util::epoch::MAX_SPILL_TIMES;
use risingwave_hummock_sdk::key::{
    bound_table_key_range, is_empty_key_range, FullKey, TableKey, TableKeyRange, UserKey,
};
use risingwave_hummock_sdk::key_range::KeyRangeCommon;
use risingwave_hummock_sdk::table_watermark::{
    TableWatermarksIndex, VnodeWatermark, WatermarkDirection,
};
use risingwave_hummock_sdk::version::{HummockVersionDelta, SstableInfo};
use risingwave_hummock_sdk::{EpochWithGap, HummockEpoch, LocalSstableInfo};
<<<<<<< HEAD
use risingwave_pb::hummock::LevelType;
=======
use risingwave_pb::hummock::{EpochNewChangeLog, LevelType, SstableInfo};
>>>>>>> f7d9ff7f
use sync_point::sync_point;

use super::StagingDataIterator;
use crate::error::StorageResult;
use crate::hummock::iterator::change_log::ChangeLogIterator;
use crate::hummock::iterator::{ConcatIterator, HummockIteratorUnion, MergeIterator, UserIterator};
use crate::hummock::local_version::pinned_version::PinnedVersion;
use crate::hummock::sstable::SstableIteratorReadOptions;
use crate::hummock::sstable_store::SstableStoreRef;
use crate::hummock::utils::{
    check_subset_preserve_order, filter_single_sst, prune_nonoverlapping_ssts,
    prune_overlapping_ssts, range_overlap, search_sst_idx,
};
use crate::hummock::{
    get_from_batch, get_from_sstable_info, hit_sstable_bloom_filter, HummockError, HummockResult,
    HummockStorageIterator, HummockStorageIteratorInner, LocalHummockStorageIterator,
    ReadVersionTuple, Sstable, SstableIterator,
};
use crate::mem_table::{ImmId, ImmutableMemtable, MemTableHummockIterator};
use crate::monitor::{
    GetLocalMetricsGuard, HummockStateStoreMetrics, MayExistLocalMetricsGuard, StoreLocalStatistic,
};
use crate::store::{gen_min_epoch, ReadLogOptions, ReadOptions};

pub type CommittedVersion = PinnedVersion;

/// Data not committed to Hummock. There are two types of staging data:
/// - Immutable memtable: data that has been written into local state store but not persisted.
/// - Uncommitted SST: data that has been uploaded to persistent storage but not committed to
///   hummock version.

#[derive(Clone, Debug, PartialEq)]
pub struct StagingSstableInfo {
    // newer data comes first
    sstable_infos: Vec<LocalSstableInfo>,
    old_value_sstable_infos: Vec<LocalSstableInfo>,
    /// Epochs whose data are included in the Sstable. The newer epoch comes first.
    /// The field must not be empty.
    epochs: Vec<HummockEpoch>,
    imm_ids: Vec<ImmId>,
    imm_size: usize,
}

impl StagingSstableInfo {
    pub fn new(
        sstable_infos: Vec<LocalSstableInfo>,
        old_value_sstable_infos: Vec<LocalSstableInfo>,
        epochs: Vec<HummockEpoch>,
        imm_ids: Vec<ImmId>,
        imm_size: usize,
    ) -> Self {
        // the epochs are sorted from higher epoch to lower epoch
        assert!(epochs.is_sorted_by(|epoch1, epoch2| epoch2.partial_cmp(epoch1)));
        Self {
            sstable_infos,
            old_value_sstable_infos,
            epochs,
            imm_ids,
            imm_size,
        }
    }

    pub fn sstable_infos(&self) -> &Vec<LocalSstableInfo> {
        &self.sstable_infos
    }

    pub fn old_value_sstable_infos(&self) -> &Vec<LocalSstableInfo> {
        &self.old_value_sstable_infos
    }

    pub fn imm_size(&self) -> usize {
        self.imm_size
    }

    pub fn epochs(&self) -> &Vec<HummockEpoch> {
        &self.epochs
    }

    pub fn imm_ids(&self) -> &Vec<ImmId> {
        &self.imm_ids
    }
}

#[derive(Clone)]
pub enum StagingData {
    ImmMem(ImmutableMemtable),
    MergedImmMem(ImmutableMemtable, Vec<ImmId>),
    Sst(Arc<StagingSstableInfo>),
}

pub enum VersionUpdate {
    /// a new staging data entry will be added.
    Staging(StagingData),
    CommittedDelta(HummockVersionDelta),
    CommittedSnapshot(CommittedVersion),
    NewTableWatermark {
        direction: WatermarkDirection,
        epoch: HummockEpoch,
        vnode_watermarks: Vec<VnodeWatermark>,
    },
}

#[derive(Clone)]
pub struct StagingVersion {
    // newer data comes first
    // Note: Currently, building imm and writing to staging version is not atomic, and therefore
    // imm of smaller batch id may be added later than one with greater batch id
    pub imm: VecDeque<ImmutableMemtable>,

    // newer data comes first
    pub sst: VecDeque<Arc<StagingSstableInfo>>,
}

impl StagingVersion {
    /// Get the overlapping `imm`s and `sst`s that overlap respectively with `table_key_range` and
    /// the user key range derived from `table_id`, `epoch` and `table_key_range`.
    pub fn prune_overlap<'a>(
        &'a self,
        max_epoch_inclusive: HummockEpoch,
        table_id: TableId,
        table_key_range: &'a TableKeyRange,
    ) -> (
        impl Iterator<Item = &ImmutableMemtable> + 'a,
        impl Iterator<Item = &SstableInfo> + 'a,
    ) {
        let (ref left, ref right) = table_key_range;
        let left = left.as_ref().map(|key| TableKey(key.0.as_ref()));
        let right = right.as_ref().map(|key| TableKey(key.0.as_ref()));
        let overlapped_imms = self.imm.iter().filter(move |imm| {
            // retain imm which is overlapped with (min_epoch_exclusive, max_epoch_inclusive]
            imm.min_epoch() <= max_epoch_inclusive
                && imm.table_id == table_id
                && range_overlap(
                    &(left, right),
                    &imm.start_table_key(),
                    Included(&imm.end_table_key()),
                )
        });

        // TODO: Remove duplicate sst based on sst id
        let overlapped_ssts = self
            .sst
            .iter()
            .filter(move |staging_sst| {
                let sst_max_epoch = *staging_sst.epochs.last().expect("epochs not empty");
                sst_max_epoch <= max_epoch_inclusive
            })
            .flat_map(move |staging_sst| {
                // TODO: sstable info should be concat-able after each streaming table owns a read
                // version. May use concat sstable iter instead in some cases.
                staging_sst
                    .sstable_infos
                    .iter()
                    .map(|sstable| &sstable.sst_info)
                    .filter(move |sstable: &&SstableInfo| {
                        filter_single_sst(sstable, table_id, table_key_range)
                    })
            });
        (overlapped_imms, overlapped_ssts)
    }

    pub fn is_empty(&self) -> bool {
        self.imm.is_empty() && self.sst.is_empty()
    }
}

#[derive(Clone)]
/// A container of information required for reading from hummock.
pub struct HummockReadVersion {
    table_id: TableId,

    /// Local version for staging data.
    staging: StagingVersion,

    /// Remote version for committed data.
    committed: CommittedVersion,

    /// Indicate if this is replicated. If it is, we should ignore it during
    /// global state store read, to avoid duplicated results.
    /// Otherwise for local state store, it is fine, see we will see the
    /// `ReadVersion` just for that local state store.
    is_replicated: bool,

    table_watermarks: Option<TableWatermarksIndex>,

    // Vnode bitmap corresponding to the read version
    // It will be initialized after local state store init
    vnodes: Arc<Bitmap>,
}

impl HummockReadVersion {
    pub fn new_with_replication_option(
        table_id: TableId,
        committed_version: CommittedVersion,
        is_replicated: bool,
        vnodes: Arc<Bitmap>,
    ) -> Self {
        // before build `HummockReadVersion`, we need to get the a initial version which obtained
        // from meta. want this initialization after version is initialized (now with
        // notification), so add a assert condition to guarantee correct initialization order
        assert!(committed_version.is_valid());
        Self {
            table_id,
            table_watermarks: committed_version
                .version()
                .table_watermarks
                .get(&table_id)
                .map(|table_watermarks| {
                    TableWatermarksIndex::new_committed(
                        table_watermarks.clone(),
                        committed_version.max_committed_epoch(),
                    )
                }),
            staging: StagingVersion {
                imm: VecDeque::default(),
                sst: VecDeque::default(),
            },

            committed: committed_version,

            is_replicated,
            vnodes,
        }
    }

    pub fn new(
        table_id: TableId,
        committed_version: CommittedVersion,
        vnodes: Arc<Bitmap>,
    ) -> Self {
        Self::new_with_replication_option(table_id, committed_version, false, vnodes)
    }

    pub fn table_id(&self) -> TableId {
        self.table_id
    }

    /// Updates the read version with `VersionUpdate`.
    /// There will be three data types to be processed
    /// `VersionUpdate::Staging`
    ///     - `StagingData::ImmMem` -> Insert into memory's `staging_imm`
    ///     - `StagingData::Sst` -> Update the sst to memory's `staging_sst` and remove the
    ///       corresponding `staging_imms` according to the `batch_id`
    /// `VersionUpdate::CommittedDelta` -> Unimplemented yet
    /// `VersionUpdate::CommittedSnapshot` -> Update `committed_version` , and clean up related
    /// `staging_sst` and `staging_imm` in memory according to epoch
    pub fn update(&mut self, info: VersionUpdate) {
        match info {
            VersionUpdate::Staging(staging) => match staging {
                // TODO: add a check to ensure that the added batch id of added imm is greater than
                // the batch id of imm at the front
                StagingData::ImmMem(imm) => {
                    if let Some(item) = self.staging.imm.front() {
                        // check batch_id order from newest to old
                        debug_assert!(item.batch_id() < imm.batch_id());
                    }

                    self.staging.imm.push_front(imm)
                }
                StagingData::MergedImmMem(merged_imm, imm_ids) => {
                    self.add_merged_imm(merged_imm, imm_ids);
                }
                StagingData::Sst(staging_sst_ref) => {
                    // The following properties must be ensured:
                    // 1) self.staging.imm is sorted by imm id descendingly
                    // 2) staging_sst.imm_ids preserves the imm id partial
                    //    ordering of the participating read version imms. Example:
                    //    If staging_sst contains two read versions r1: [i1, i3] and  r2: [i2, i4],
                    //    then [i2, i1, i3, i4] is valid while [i3, i1, i2, i4] is invalid.
                    // 3) The intersection between staging_sst.imm_ids and self.staging.imm
                    //    are always the suffix of self.staging.imm

                    // Check 1)
                    debug_assert!(self
                        .staging
                        .imm
                        .iter()
                        .rev()
                        .is_sorted_by_key(|imm| imm.batch_id()));

                    // Calculate intersection
                    let staging_imm_ids_from_imms: HashSet<u64> =
                        self.staging.imm.iter().map(|imm| imm.batch_id()).collect();

                    // intersected batch_id order from oldest to newest
                    let intersect_imm_ids = staging_sst_ref
                        .imm_ids
                        .iter()
                        .rev()
                        .copied()
                        .filter(|id| staging_imm_ids_from_imms.contains(id))
                        .collect_vec();

                    if !intersect_imm_ids.is_empty() {
                        // Check 2)
                        debug_assert!(check_subset_preserve_order(
                            intersect_imm_ids.iter().copied(),
                            self.staging.imm.iter().map(|imm| imm.batch_id()).rev(),
                        ));

                        // Check 3) and replace imms with a staging sst
                        for imm_id in &intersect_imm_ids {
                            if let Some(imm) = self.staging.imm.back() {
                                if *imm_id == imm.batch_id() {
                                    self.staging.imm.pop_back();
                                }
                            } else {
                                let local_imm_ids = self
                                    .staging
                                    .imm
                                    .iter()
                                    .map(|imm| imm.batch_id())
                                    .collect_vec();

                                unreachable!(
                                    "should not reach here staging_sst.size {},
                                    staging_sst.imm_ids {:?},
                                    staging_sst.epochs {:?},
                                    local_imm_ids {:?},
                                    intersect_imm_ids {:?}",
                                    staging_sst_ref.imm_size,
                                    staging_sst_ref.imm_ids,
                                    staging_sst_ref.epochs,
                                    local_imm_ids,
                                    intersect_imm_ids,
                                );
                            }
                        }
                        self.staging.sst.push_front(staging_sst_ref);
                    }
                }
            },

            VersionUpdate::CommittedDelta(_) => {
                unimplemented!()
            }

            VersionUpdate::CommittedSnapshot(committed_version) => {
                let max_committed_epoch = committed_version.max_committed_epoch();
                self.committed = committed_version;

                {
                    // TODO: remove it when support update staging local_sst
                    self.staging
                        .imm
                        .retain(|imm| imm.min_epoch() > max_committed_epoch);

                    self.staging.sst.retain(|sst| {
                        sst.epochs.first().expect("epochs not empty") > &max_committed_epoch
                    });

                    // check epochs.last() > MCE
                    assert!(self.staging.sst.iter().all(|sst| {
                        sst.epochs.last().expect("epochs not empty") > &max_committed_epoch
                    }));
                }

                if let Some(committed_watermarks) = self
                    .committed
                    .version()
                    .table_watermarks
                    .get(&self.table_id)
                {
                    if let Some(watermark_index) = &mut self.table_watermarks {
                        watermark_index.apply_committed_watermarks(
                            committed_watermarks.clone(),
                            self.committed.max_committed_epoch(),
                        );
                    } else {
                        self.table_watermarks = Some(TableWatermarksIndex::new_committed(
                            committed_watermarks.clone(),
                            self.committed.max_committed_epoch(),
                        ));
                    }
                }
            }
            VersionUpdate::NewTableWatermark {
                direction,
                epoch,
                vnode_watermarks,
            } => self
                .table_watermarks
                .get_or_insert_with(|| {
                    TableWatermarksIndex::new(direction, self.committed.max_committed_epoch())
                })
                .add_epoch_watermark(epoch, Arc::from(vnode_watermarks), direction),
        }
    }

    pub fn staging(&self) -> &StagingVersion {
        &self.staging
    }

    pub fn committed(&self) -> &CommittedVersion {
        &self.committed
    }

    /// We have assumption that the watermark is increasing monotonically. Therefore,
    /// here if the upper layer usage has passed an regressed watermark, we should
    /// filter out the regressed watermark. Currently the kv log store may write
    /// regressed watermark
    pub fn filter_regress_watermarks(&self, watermarks: &mut Vec<VnodeWatermark>) {
        if let Some(watermark_index) = &self.table_watermarks {
            watermark_index.filter_regress_watermarks(watermarks)
        }
    }

    /// `imm_ids` is the list of imm ids that are merged into this batch
    /// This field is immutable. Larger imm id at the front.
    pub fn add_merged_imm(&mut self, merged_imm: ImmutableMemtable, imm_ids: Vec<ImmId>) {
        assert!(imm_ids.iter().rev().is_sorted());
        let min_imm_id = *imm_ids.last().expect("non-empty");

        let back = self.staging.imm.back().expect("should not be empty");

        // pop and save imms that are written earlier than the oldest imm if there is any
        let earlier_imms = if back.batch_id() < min_imm_id {
            let mut earlier_imms = VecDeque::with_capacity(self.staging.imm.len());
            loop {
                let batch_id = self
                    .staging
                    .imm
                    .back()
                    .expect("should not be empty")
                    .batch_id();
                match batch_id.cmp(&min_imm_id) {
                    Ordering::Less => {
                        let imm = self.staging.imm.pop_back().unwrap();
                        earlier_imms.push_front(imm);
                    }
                    Ordering::Equal => {
                        break;
                    }
                    Ordering::Greater => {
                        let remaining_staging_imm_ids = self
                            .staging
                            .imm
                            .iter()
                            .map(|imm| imm.batch_id())
                            .collect_vec();
                        let earlier_imm_ids =
                            earlier_imms.iter().map(|imm| imm.batch_id()).collect_vec();

                        unreachable!(
                            "must have break in equal: {:?} {:?} {:?}",
                            remaining_staging_imm_ids, earlier_imm_ids, imm_ids
                        )
                    }
                }
            }
            Some(earlier_imms)
        } else {
            assert_eq!(
                back.batch_id(),
                min_imm_id,
                "{:?} {:?}",
                {
                    self.staging
                        .imm
                        .iter()
                        .map(|imm| imm.batch_id())
                        .collect_vec()
                },
                imm_ids
            );
            None
        };

        // iter from smaller imm and take the older imm at the back.
        for imm_id in imm_ids.iter().rev() {
            let imm = self.staging.imm.pop_back().expect("should exist");
            assert_eq!(
                imm.batch_id(),
                *imm_id,
                "{:?} {:?} {}",
                {
                    self.staging
                        .imm
                        .iter()
                        .map(|imm| imm.batch_id())
                        .collect_vec()
                },
                imm_ids,
                imm_id,
            );
        }

        self.staging.imm.push_back(merged_imm);
        if let Some(earlier_imms) = earlier_imms {
            self.staging.imm.extend(earlier_imms);
        }
    }

    pub fn is_replicated(&self) -> bool {
        self.is_replicated
    }

    pub fn update_vnode_bitmap(&mut self, vnodes: Arc<Bitmap>) -> Arc<Bitmap> {
        std::mem::replace(&mut self.vnodes, vnodes)
    }

    pub fn contains(&self, vnode: VirtualNode) -> bool {
        self.vnodes.is_set(vnode.to_index())
    }

    pub fn vnodes(&self) -> Arc<Bitmap> {
        self.vnodes.clone()
    }
}

pub fn read_filter_for_version(
    epoch: HummockEpoch,
    table_id: TableId,
    mut table_key_range: TableKeyRange,
    read_version: &RwLock<HummockReadVersion>,
) -> StorageResult<(TableKeyRange, ReadVersionTuple)> {
    let read_version_guard = read_version.read();

    let committed_version = read_version_guard.committed().clone();

    if let Some(watermark) = read_version_guard.table_watermarks.as_ref() {
        watermark.rewrite_range_with_table_watermark(epoch, &mut table_key_range)
    }

    let (imm_iter, sst_iter) =
        read_version_guard
            .staging()
            .prune_overlap(epoch, table_id, &table_key_range);

    let imms = imm_iter.cloned().collect();
    let ssts = sst_iter.cloned().collect();

    Ok((table_key_range, (imms, ssts, committed_version)))
}

#[derive(Clone)]
pub struct HummockVersionReader {
    sstable_store: SstableStoreRef,

    /// Statistics
    state_store_metrics: Arc<HummockStateStoreMetrics>,
    preload_retry_times: usize,
}

/// use `HummockVersionReader` to reuse `get` and `iter` implement for both `batch_query` and
/// `streaming_query`
impl HummockVersionReader {
    pub fn new(
        sstable_store: SstableStoreRef,
        state_store_metrics: Arc<HummockStateStoreMetrics>,
        preload_retry_times: usize,
    ) -> Self {
        Self {
            sstable_store,
            state_store_metrics,
            preload_retry_times,
        }
    }

    pub fn stats(&self) -> &Arc<HummockStateStoreMetrics> {
        &self.state_store_metrics
    }
}

const SLOW_ITER_FETCH_META_DURATION_SECOND: f64 = 5.0;

impl HummockVersionReader {
    pub async fn get(
        &self,
        table_key: TableKey<Bytes>,
        epoch: u64,
        read_options: ReadOptions,
        read_version_tuple: ReadVersionTuple,
    ) -> StorageResult<Option<Bytes>> {
        let (imms, uncommitted_ssts, committed_version) = read_version_tuple;

        let min_epoch = gen_min_epoch(epoch, read_options.retention_seconds.as_ref());
        let mut stats_guard =
            GetLocalMetricsGuard::new(self.state_store_metrics.clone(), read_options.table_id);
        let local_stats = &mut stats_guard.local_stats;
        local_stats.found_key = true;

        // 1. read staging data
        for imm in &imms {
            // skip imm that only holding out-of-date data
            if imm.max_epoch() < min_epoch {
                continue;
            }

            local_stats.staging_imm_get_count += 1;

            if let Some((data, data_epoch)) = get_from_batch(
                imm,
                TableKey(table_key.as_ref()),
                epoch,
                &read_options,
                local_stats,
            ) {
                return Ok(if data_epoch.pure_epoch() < min_epoch {
                    None
                } else {
                    data.into_user_value()
                });
            }
        }

        // 2. order guarantee: imm -> sst
        let dist_key_hash = read_options.prefix_hint.as_ref().map(|dist_key| {
            Sstable::hash_for_bloom_filter(dist_key.as_ref(), read_options.table_id.table_id())
        });

        // Here epoch passed in is pure epoch, and we will seek the constructed `full_key` later.
        // Therefore, it is necessary to construct the `full_key` with `MAX_SPILL_TIMES`, otherwise, the iterator might skip keys with spill offset greater than 0.
        let full_key = FullKey::new_with_gap_epoch(
            read_options.table_id,
            TableKey(table_key.clone()),
            EpochWithGap::new(epoch, MAX_SPILL_TIMES),
        );
        for local_sst in &uncommitted_ssts {
            local_stats.staging_sst_get_count += 1;
            if let Some((data, data_epoch)) = get_from_sstable_info(
                self.sstable_store.clone(),
                local_sst,
                full_key.to_ref(),
                &read_options,
                dist_key_hash,
                local_stats,
            )
            .await?
            {
                return Ok(if data_epoch.pure_epoch() < min_epoch {
                    None
                } else {
                    data.into_user_value()
                });
            }
        }

        // 3. read from committed_version sst file
        // Because SST meta records encoded key range,
        // the filter key needs to be encoded as well.
        assert!(committed_version.is_valid());
        for level in committed_version.levels(read_options.table_id) {
            if level.table_infos.is_empty() {
                continue;
            }

            match level.level_type() {
                LevelType::Overlapping | LevelType::Unspecified => {
                    let single_table_key_range = table_key.clone()..=table_key.clone();
                    let sstable_infos = prune_overlapping_ssts(
                        &level.table_infos,
                        read_options.table_id,
                        &single_table_key_range,
                    );
                    for sstable_info in sstable_infos {
                        local_stats.overlapping_get_count += 1;
                        if let Some((data, data_epoch)) = get_from_sstable_info(
                            self.sstable_store.clone(),
                            sstable_info,
                            full_key.to_ref(),
                            &read_options,
                            dist_key_hash,
                            local_stats,
                        )
                        .await?
                        {
                            return Ok(if data_epoch.pure_epoch() < min_epoch {
                                None
                            } else {
                                data.into_user_value()
                            });
                        }
                    }
                }
                LevelType::Nonoverlapping => {
                    let mut table_info_idx =
                        search_sst_idx(&level.table_infos, full_key.user_key.as_ref());
                    if table_info_idx == 0 {
                        continue;
                    }
                    table_info_idx = table_info_idx.saturating_sub(1);
                    let ord = level.table_infos[table_info_idx]
                        .key_range
                        .as_ref()
                        .unwrap()
                        .compare_right_with_user_key(full_key.user_key.as_ref());
                    // the case that the key falls into the gap between two ssts
                    if ord == Ordering::Less {
                        sync_point!("HUMMOCK_V2::GET::SKIP_BY_NO_FILE");
                        continue;
                    }

                    local_stats.non_overlapping_get_count += 1;
                    if let Some((data, data_epoch)) = get_from_sstable_info(
                        self.sstable_store.clone(),
                        &level.table_infos[table_info_idx],
                        full_key.to_ref(),
                        &read_options,
                        dist_key_hash,
                        local_stats,
                    )
                    .await?
                    {
                        return Ok(if data_epoch.pure_epoch() < min_epoch {
                            None
                        } else {
                            data.into_user_value()
                        });
                    }
                }
            }
        }
        stats_guard.local_stats.found_key = false;
        Ok(None)
    }

    pub async fn iter(
        &self,
        table_key_range: TableKeyRange,
        epoch: u64,
        read_options: ReadOptions,
        read_version_tuple: ReadVersionTuple,
    ) -> StorageResult<HummockStorageIterator> {
        self.iter_inner(
            table_key_range,
            epoch,
            read_options,
            read_version_tuple,
            None,
        )
        .await
    }

    pub async fn iter_with_memtable<'a>(
        &'a self,
        table_key_range: TableKeyRange,
        epoch: u64,
        read_options: ReadOptions,
        read_version_tuple: (Vec<ImmutableMemtable>, Vec<SstableInfo>, CommittedVersion),
        memtable_iter: MemTableHummockIterator<'a>,
    ) -> StorageResult<LocalHummockStorageIterator<'_>> {
        self.iter_inner(
            table_key_range,
            epoch,
            read_options,
            read_version_tuple,
            Some(memtable_iter),
        )
        .await
    }

    pub async fn iter_inner<'a, 'b>(
        &'a self,
        table_key_range: TableKeyRange,
        epoch: u64,
        read_options: ReadOptions,
        read_version_tuple: ReadVersionTuple,
        mem_table: Option<MemTableHummockIterator<'b>>,
    ) -> StorageResult<HummockStorageIteratorInner<'b>> {
        let (imms, uncommitted_ssts, committed) = read_version_tuple;

        let mut local_stats = StoreLocalStatistic::default();
        let mut staging_iters = Vec::with_capacity(imms.len() + uncommitted_ssts.len());
        local_stats.staging_imm_iter_count = imms.len() as u64;
        for imm in imms {
            staging_iters.push(HummockIteratorUnion::First(imm.into_forward_iter()));
        }

        // 2. build iterator from committed
        // Because SST meta records encoded key range,
        // the filter key range needs to be encoded as well.
        let user_key_range = bound_table_key_range(read_options.table_id, &table_key_range);
        let user_key_range_ref = (
            user_key_range.0.as_ref().map(UserKey::as_ref),
            user_key_range.1.as_ref().map(UserKey::as_ref),
        );
        let mut staging_sst_iter_count = 0;
        // encode once
        let bloom_filter_prefix_hash = read_options
            .prefix_hint
            .as_ref()
            .map(|hint| Sstable::hash_for_bloom_filter(hint, read_options.table_id.table_id()));
        let mut sst_read_options = SstableIteratorReadOptions::from_read_options(&read_options);
        if read_options.prefetch_options.prefetch {
            sst_read_options.must_iterated_end_user_key =
                Some(user_key_range.1.map(|key| key.cloned()));
            sst_read_options.max_preload_retry_times = self.preload_retry_times;
        }
        let sst_read_options = Arc::new(sst_read_options);
        for sstable_info in &uncommitted_ssts {
            let table_holder = self
                .sstable_store
                .sstable(sstable_info, &mut local_stats)
                .await?;

            if let Some(prefix_hash) = bloom_filter_prefix_hash.as_ref() {
                if !hit_sstable_bloom_filter(
                    &table_holder,
                    &user_key_range_ref,
                    *prefix_hash,
                    &mut local_stats,
                ) {
                    continue;
                }
            }

            staging_sst_iter_count += 1;
            staging_iters.push(HummockIteratorUnion::Second(SstableIterator::new(
                table_holder,
                self.sstable_store.clone(),
                sst_read_options.clone(),
            )));
        }
        local_stats.staging_sst_iter_count = staging_sst_iter_count;
        let staging_iter: StagingDataIterator = MergeIterator::new(staging_iters);

        let mut non_overlapping_iters = Vec::new();
        let mut overlapping_iters = Vec::new();
        let timer = Instant::now();

        for level in committed.levels(read_options.table_id) {
            if level.table_infos.is_empty() {
                continue;
            }

            if level.level_type == LevelType::Nonoverlapping {
                let table_infos = prune_nonoverlapping_ssts(&level.table_infos, user_key_range_ref);
                let sstables = table_infos
                    .filter(|sstable_info| {
                        sstable_info
                            .table_ids
                            .binary_search(&read_options.table_id.table_id)
                            .is_ok()
                    })
                    .cloned()
                    .collect_vec();
                if sstables.is_empty() {
                    continue;
                }
                if sstables.len() > 1 {
<<<<<<< HEAD
                    let ssts_which_have_delete_range = sstables
                        .iter()
                        .filter(|sst| sst.range_tombstone_count > 0)
                        .cloned()
                        .collect_vec();
                    if !ssts_which_have_delete_range.is_empty() {
                        delete_range_iter.add_concat_iter(
                            ssts_which_have_delete_range,
                            self.sstable_store.clone(),
                        );
                    }
=======
>>>>>>> f7d9ff7f
                    non_overlapping_iters.push(ConcatIterator::new(
                        sstables,
                        self.sstable_store.clone(),
                        sst_read_options.clone(),
                    ));
                    local_stats.non_overlapping_iter_count += 1;
                } else {
                    let sstable = self
                        .sstable_store
                        .sstable(&sstables[0], &mut local_stats)
                        .await?;

                    if let Some(dist_hash) = bloom_filter_prefix_hash.as_ref() {
                        if !hit_sstable_bloom_filter(
                            &sstable,
                            &user_key_range_ref,
                            *dist_hash,
                            &mut local_stats,
                        ) {
                            continue;
                        }
                    }
                    // Since there is only one sst to be included for the current non-overlapping
                    // level, there is no need to create a ConcatIterator on it.
                    // We put the SstableIterator in `overlapping_iters` just for convenience since
                    // it overlaps with SSTs in other levels. In metrics reporting, we still count
                    // it in `non_overlapping_iter_count`.
                    overlapping_iters.push(SstableIterator::new(
                        sstable,
                        self.sstable_store.clone(),
                        sst_read_options.clone(),
                    ));
                    local_stats.non_overlapping_iter_count += 1;
                }
            } else {
                let table_infos = prune_overlapping_ssts(
                    &level.table_infos,
                    read_options.table_id,
                    &table_key_range,
                );
                // Overlapping
                let fetch_meta_req = table_infos.rev().collect_vec();
                if fetch_meta_req.is_empty() {
                    continue;
                }
                for sstable_info in fetch_meta_req {
                    let sstable = self
                        .sstable_store
                        .sstable(sstable_info, &mut local_stats)
                        .await?;
<<<<<<< HEAD
                    assert_eq!(sstable_info.object_id, sstable.id);
                    if !sstable.meta.monotonic_tombstone_events.is_empty()
                        && !read_options.ignore_range_tombstone
                    {
                        delete_range_iter
                            .add_sst_iter(SstableDeleteRangeIterator::new(sstable.clone()));
                    }
=======
                    assert_eq!(sstable_info.get_object_id(), sstable.id);
>>>>>>> f7d9ff7f
                    if let Some(dist_hash) = bloom_filter_prefix_hash.as_ref() {
                        if !hit_sstable_bloom_filter(
                            &sstable,
                            &user_key_range_ref,
                            *dist_hash,
                            &mut local_stats,
                        ) {
                            continue;
                        }
                    }
                    overlapping_iters.push(SstableIterator::new(
                        sstable,
                        self.sstable_store.clone(),
                        sst_read_options.clone(),
                    ));
                    local_stats.overlapping_iter_count += 1;
                }
            }
        }
        let fetch_meta_duration_sec = timer.elapsed().as_secs_f64();
        if fetch_meta_duration_sec > SLOW_ITER_FETCH_META_DURATION_SECOND {
            let table_id_string = read_options.table_id.to_string();
            tracing::warn!("Fetching meta while creating an iter to read table_id {:?} at epoch {:?} is slow: duration = {:?}s, cache unhits = {:?}.",
                table_id_string, epoch, fetch_meta_duration_sec, local_stats.cache_meta_block_miss);
            self.state_store_metrics
                .iter_slow_fetch_meta_cache_unhits
                .set(local_stats.cache_meta_block_miss as i64);
        }

        // 3. build user_iterator
        let merge_iter = MergeIterator::new(
            once(HummockIteratorUnion::First(staging_iter))
                .chain(
                    overlapping_iters
                        .into_iter()
                        .map(HummockIteratorUnion::Second),
                )
                .chain(
                    non_overlapping_iters
                        .into_iter()
                        .map(HummockIteratorUnion::Third),
                )
                .chain(mem_table.into_iter().map(HummockIteratorUnion::Fourth)),
        );

        let user_key_range = (
            user_key_range.0.map(|key| key.cloned()),
            user_key_range.1.map(|key| key.cloned()),
        );

        // the epoch_range left bound for iterator read
        let min_epoch = gen_min_epoch(epoch, read_options.retention_seconds.as_ref());
        let mut user_iter = UserIterator::new(
            merge_iter,
            user_key_range,
            epoch,
            min_epoch,
            Some(committed),
        );
        user_iter.rewind().await?;
        local_stats.found_key = user_iter.is_valid();
        local_stats.sub_iter_count = local_stats.staging_imm_iter_count
            + local_stats.staging_sst_iter_count
            + local_stats.overlapping_iter_count
            + local_stats.non_overlapping_iter_count;

        Ok(HummockStorageIteratorInner::new(
            user_iter,
            self.state_store_metrics.clone(),
            read_options.table_id,
            local_stats,
        ))
    }

    // Note: this method will not check the kv tomestones and delete range tomestones
    pub async fn may_exist(
        &self,
        table_key_range: TableKeyRange,
        read_options: ReadOptions,
        read_version_tuple: ReadVersionTuple,
    ) -> StorageResult<bool> {
        if is_empty_key_range(&table_key_range) {
            return Ok(false);
        }

        let table_id = read_options.table_id;
        let (imms, uncommitted_ssts, committed_version) = read_version_tuple;
        let mut stats_guard =
            MayExistLocalMetricsGuard::new(self.state_store_metrics.clone(), table_id);

        // 1. check staging data
        for imm in &imms {
            if imm.range_exists(&table_key_range) {
                return Ok(true);
            }
        }

        let user_key_range = bound_table_key_range(read_options.table_id, &table_key_range);
        let user_key_range_ref = (
            user_key_range.0.as_ref().map(UserKey::as_ref),
            user_key_range.1.as_ref().map(UserKey::as_ref),
        );
        let bloom_filter_prefix_hash = if let Some(prefix_hint) = read_options.prefix_hint {
            Sstable::hash_for_bloom_filter(&prefix_hint, table_id.table_id)
        } else {
            // only use `table_key_range` to see whether all SSTs are filtered out
            // without looking at bloom filter because prefix_hint is not provided
            if !uncommitted_ssts.is_empty() {
                // uncommitted_ssts is already pruned by `table_key_range` so no extra check is
                // needed.
                return Ok(true);
            }
            for level in committed_version.levels(table_id) {
                match level.level_type() {
                    LevelType::Overlapping | LevelType::Unspecified => {
                        if prune_overlapping_ssts(&level.table_infos, table_id, &table_key_range)
                            .next()
                            .is_some()
                        {
                            return Ok(true);
                        }
                    }
                    LevelType::Nonoverlapping => {
                        if prune_nonoverlapping_ssts(&level.table_infos, user_key_range_ref)
                            .next()
                            .is_some()
                        {
                            return Ok(true);
                        }
                    }
                }
            }
            return Ok(false);
        };

        // 2. order guarantee: imm -> sst
        for local_sst in &uncommitted_ssts {
            stats_guard.local_stats.may_exist_check_sstable_count += 1;
            if hit_sstable_bloom_filter(
                self.sstable_store
                    .sstable(local_sst, &mut stats_guard.local_stats)
                    .await?
                    .as_ref(),
                &user_key_range_ref,
                bloom_filter_prefix_hash,
                &mut stats_guard.local_stats,
            ) {
                return Ok(true);
            }
        }

        // 3. read from committed_version sst file
        // Because SST meta records encoded key range,
        // the filter key needs to be encoded as well.
        assert!(committed_version.is_valid());
        for level in committed_version.levels(table_id) {
            if level.table_infos.is_empty() {
                continue;
            }
            match level.level_type() {
                LevelType::Overlapping | LevelType::Unspecified => {
                    let sstable_infos =
                        prune_overlapping_ssts(&level.table_infos, table_id, &table_key_range);
                    for sstable_info in sstable_infos {
                        stats_guard.local_stats.may_exist_check_sstable_count += 1;
                        if hit_sstable_bloom_filter(
                            self.sstable_store
                                .sstable(sstable_info, &mut stats_guard.local_stats)
                                .await?
                                .as_ref(),
                            &user_key_range_ref,
                            bloom_filter_prefix_hash,
                            &mut stats_guard.local_stats,
                        ) {
                            return Ok(true);
                        }
                    }
                }
                LevelType::Nonoverlapping => {
                    let table_infos =
                        prune_nonoverlapping_ssts(&level.table_infos, user_key_range_ref);

                    for table_info in table_infos {
                        stats_guard.local_stats.may_exist_check_sstable_count += 1;
                        if hit_sstable_bloom_filter(
                            self.sstable_store
                                .sstable(table_info, &mut stats_guard.local_stats)
                                .await?
                                .as_ref(),
                            &user_key_range_ref,
                            bloom_filter_prefix_hash,
                            &mut stats_guard.local_stats,
                        ) {
                            return Ok(true);
                        }
                    }
                }
            }
        }

        Ok(false)
    }

    pub async fn iter_log(
        &self,
        version: PinnedVersion,
        epoch_range: (u64, u64),
        key_range: TableKeyRange,
        options: ReadLogOptions,
    ) -> HummockResult<ChangeLogIterator> {
        let change_log =
            if let Some(change_log) = version.version().table_change_log.get(&options.table_id) {
                change_log.filter_epoch(epoch_range)
            } else {
                static EMPTY_VEC: Vec<EpochNewChangeLog> = Vec::new();
                &EMPTY_VEC[..]
            };
        let read_options = Arc::new(SstableIteratorReadOptions {
            cache_policy: Default::default(),
            must_iterated_end_user_key: None,
            max_preload_retry_times: 0,
            prefetch_for_large_query: false,
        });

        async fn make_iter(
            ssts: impl Iterator<Item = &SstableInfo>,
            sstable_store: &SstableStoreRef,
            read_options: Arc<SstableIteratorReadOptions>,
        ) -> HummockResult<MergeIterator<SstableIterator>> {
            let iters = try_join_all(ssts.map(|sst| {
                let sstable_store = sstable_store.clone();
                let read_options = read_options.clone();
                async move {
                    let mut local_stat = StoreLocalStatistic::default();
                    let table_holder = sstable_store.sstable(sst, &mut local_stat).await?;
                    Ok::<_, HummockError>(SstableIterator::new(
                        table_holder,
                        sstable_store,
                        read_options,
                    ))
                }
            }))
            .await?;
            Ok::<_, HummockError>(MergeIterator::new(iters))
        }

        let new_value_iter = make_iter(
            change_log
                .iter()
                .flat_map(|log| log.new_value.iter())
                .filter(|sst| filter_single_sst(sst, options.table_id, &key_range)),
            &self.sstable_store,
            read_options.clone(),
        )
        .await?;
        let old_value_iter = make_iter(
            change_log
                .iter()
                .flat_map(|log| log.old_value.iter())
                .filter(|sst| filter_single_sst(sst, options.table_id, &key_range)),
            &self.sstable_store,
            read_options.clone(),
        )
        .await?;
        ChangeLogIterator::new(
            epoch_range,
            key_range,
            new_value_iter,
            old_value_iter,
            options.table_id,
        )
        .await
    }
}<|MERGE_RESOLUTION|>--- conflicted
+++ resolved
@@ -28,6 +28,7 @@
 use risingwave_common::catalog::TableId;
 use risingwave_common::hash::VirtualNode;
 use risingwave_common::util::epoch::MAX_SPILL_TIMES;
+use risingwave_hummock_sdk::change_log::EpochNewChangeLog;
 use risingwave_hummock_sdk::key::{
     bound_table_key_range, is_empty_key_range, FullKey, TableKey, TableKeyRange, UserKey,
 };
@@ -37,11 +38,7 @@
 };
 use risingwave_hummock_sdk::version::{HummockVersionDelta, SstableInfo};
 use risingwave_hummock_sdk::{EpochWithGap, HummockEpoch, LocalSstableInfo};
-<<<<<<< HEAD
 use risingwave_pb::hummock::LevelType;
-=======
-use risingwave_pb::hummock::{EpochNewChangeLog, LevelType, SstableInfo};
->>>>>>> f7d9ff7f
 use sync_point::sync_point;
 
 use super::StagingDataIterator;
@@ -883,20 +880,6 @@
                     continue;
                 }
                 if sstables.len() > 1 {
-<<<<<<< HEAD
-                    let ssts_which_have_delete_range = sstables
-                        .iter()
-                        .filter(|sst| sst.range_tombstone_count > 0)
-                        .cloned()
-                        .collect_vec();
-                    if !ssts_which_have_delete_range.is_empty() {
-                        delete_range_iter.add_concat_iter(
-                            ssts_which_have_delete_range,
-                            self.sstable_store.clone(),
-                        );
-                    }
-=======
->>>>>>> f7d9ff7f
                     non_overlapping_iters.push(ConcatIterator::new(
                         sstables,
                         self.sstable_store.clone(),
@@ -947,17 +930,7 @@
                         .sstable_store
                         .sstable(sstable_info, &mut local_stats)
                         .await?;
-<<<<<<< HEAD
-                    assert_eq!(sstable_info.object_id, sstable.id);
-                    if !sstable.meta.monotonic_tombstone_events.is_empty()
-                        && !read_options.ignore_range_tombstone
-                    {
-                        delete_range_iter
-                            .add_sst_iter(SstableDeleteRangeIterator::new(sstable.clone()));
-                    }
-=======
                     assert_eq!(sstable_info.get_object_id(), sstable.id);
->>>>>>> f7d9ff7f
                     if let Some(dist_hash) = bloom_filter_prefix_hash.as_ref() {
                         if !hit_sstable_bloom_filter(
                             &sstable,
