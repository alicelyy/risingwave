--- conflicted
+++ resolved
@@ -175,23 +175,8 @@
         let mut last_range_tombstone_epoch = HummockEpoch::MAX;
         if let Some(builder) = self.current_builder.as_mut() {
             if is_new_user_key {
-<<<<<<< HEAD
                 need_seal_current =
                     switch_builder || builder.reach_capacity() || builder.reach_key_count();
-=======
-                if switch_builder {
-                    need_seal_current = true;
-                } else if builder.reach_capacity() || builder.reach_max_key_count() {
-                    if self.split_weight_by_vnode == 0
-                        || builder.reach_max_sst_size()
-                        || builder.reach_max_key_count()
-                    {
-                        need_seal_current = true;
-                    } else {
-                        need_seal_current = self.is_target_level_l0_or_lbase && vnode_changed;
-                    }
-                }
->>>>>>> 2719c648
             }
             if need_seal_current && let Some(event) = builder.last_range_tombstone() && event.new_epoch != HummockEpoch::MAX {
                 last_range_tombstone_epoch = event.new_epoch;
