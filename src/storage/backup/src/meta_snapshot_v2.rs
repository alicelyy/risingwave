// Copyright 2024 RisingWave Labs
//
// Licensed under the Apache License, Version 2.0 (the "License");
// you may not use this file except in compliance with the License.
// You may obtain a copy of the License at
//
//     http://www.apache.org/licenses/LICENSE-2.0
//
// Unless required by applicable law or agreed to in writing, software
// distributed under the License is distributed on an "AS IS" BASIS,
// WITHOUT WARRANTIES OR CONDITIONS OF ANY KIND, either express or implied.
// See the License for the specific language governing permissions and
// limitations under the License.

use std::fmt::{Display, Formatter};

use bytes::{Buf, BufMut};
use risingwave_hummock_sdk::version::HummockVersion;
use risingwave_meta_model_v2 as model_v2;
use risingwave_pb::hummock::PbHummockVersion;
use serde::{Deserialize, Serialize};

use crate::meta_snapshot::{MetaSnapshot, Metadata};
use crate::{BackupError, BackupResult};
pub type MetaSnapshotV2 = MetaSnapshot<MetadataV2>;

impl From<serde_json::Error> for BackupError {
    fn from(value: serde_json::Error) -> Self {
        BackupError::Other(value.into())
    }
}

#[derive(Default)]
pub struct MetadataV2 {
    pub seaql_migrations: Vec<model_v2::serde_seaql_migration::Model>,
    pub hummock_version: HummockVersion,
    pub version_stats: Vec<model_v2::hummock_version_stats::Model>,
    pub compaction_configs: Vec<model_v2::compaction_config::Model>,
    pub actors: Vec<model_v2::actor::Model>,
    pub clusters: Vec<model_v2::cluster::Model>,
    pub actor_dispatchers: Vec<model_v2::actor_dispatcher::Model>,
    pub catalog_versions: Vec<model_v2::catalog_version::Model>,
    pub connections: Vec<model_v2::connection::Model>,
    pub databases: Vec<model_v2::database::Model>,
    pub fragments: Vec<model_v2::fragment::Model>,
    pub functions: Vec<model_v2::function::Model>,
    pub indexes: Vec<model_v2::index::Model>,
    pub objects: Vec<model_v2::object::Model>,
    pub object_dependencies: Vec<model_v2::object_dependency::Model>,
    pub schemas: Vec<model_v2::schema::Model>,
    pub sinks: Vec<model_v2::sink::Model>,
    pub sources: Vec<model_v2::source::Model>,
    pub streaming_jobs: Vec<model_v2::streaming_job::Model>,
    pub subscriptions: Vec<model_v2::subscription::Model>,
    pub system_parameters: Vec<model_v2::system_parameter::Model>,
    pub tables: Vec<model_v2::table::Model>,
    pub users: Vec<model_v2::user::Model>,
    pub user_privileges: Vec<model_v2::user_privilege::Model>,
    pub views: Vec<model_v2::view::Model>,
    pub workers: Vec<model_v2::worker::Model>,
    pub worker_properties: Vec<model_v2::worker_property::Model>,
    pub hummock_sequences: Vec<model_v2::hummock_sequence::Model>,
    pub session_parameters: Vec<model_v2::session_parameter::Model>,
}

impl Display for MetadataV2 {
    fn fmt(&self, f: &mut Formatter<'_>) -> std::fmt::Result {
        writeln!(f, "clusters: {:#?}", self.clusters)?;
        writeln!(
            f,
            "Hummock version: id {}, max_committed_epoch: {}",
            self.hummock_version.id, self.hummock_version.max_committed_epoch
        )?;
        // optionally dump other metadata
        Ok(())
    }
}

impl Metadata for MetadataV2 {
    fn encode_to(&self, buf: &mut Vec<u8>) -> BackupResult<()> {
<<<<<<< HEAD
        put_with_len_prefix(buf, &self.cluster_id)?;
        put_with_len_prefix(buf, &PbHummockVersion::from(&self.hummock_version))?;
        put_with_len_prefix(buf, &self.version_stats)?;
        put_with_len_prefix(buf, &self.compaction_configs)?;
        // TODO: other metadata
=======
        put_n(buf, &self.seaql_migrations)?;
        put_1(buf, &self.hummock_version.to_protobuf())?;
        put_n(buf, &self.version_stats)?;
        put_n(buf, &self.compaction_configs)?;
        put_n(buf, &self.actors)?;
        put_n(buf, &self.clusters)?;
        put_n(buf, &self.actor_dispatchers)?;
        put_n(buf, &self.catalog_versions)?;
        put_n(buf, &self.connections)?;
        put_n(buf, &self.databases)?;
        put_n(buf, &self.fragments)?;
        put_n(buf, &self.functions)?;
        put_n(buf, &self.indexes)?;
        put_n(buf, &self.objects)?;
        put_n(buf, &self.object_dependencies)?;
        put_n(buf, &self.schemas)?;
        put_n(buf, &self.sinks)?;
        put_n(buf, &self.sources)?;
        put_n(buf, &self.streaming_jobs)?;
        put_n(buf, &self.subscriptions)?;
        put_n(buf, &self.system_parameters)?;
        put_n(buf, &self.tables)?;
        put_n(buf, &self.users)?;
        put_n(buf, &self.user_privileges)?;
        put_n(buf, &self.views)?;
        put_n(buf, &self.workers)?;
        put_n(buf, &self.worker_properties)?;
        put_n(buf, &self.hummock_sequences)?;
        put_n(buf, &self.session_parameters)?;
>>>>>>> f7d9ff7f
        Ok(())
    }

    fn decode(mut buf: &[u8]) -> BackupResult<Self>
    where
        Self: Sized,
    {
        let seaql_migrations = get_n(&mut buf)?;
        let pb_hummock_version = get_1(&mut buf)?;
        let version_stats = get_n(&mut buf)?;
        let compaction_configs = get_n(&mut buf)?;
        let actors = get_n(&mut buf)?;
        let clusters = get_n(&mut buf)?;
        let actor_dispatchers = get_n(&mut buf)?;
        let catalog_versions = get_n(&mut buf)?;
        let connections = get_n(&mut buf)?;
        let databases = get_n(&mut buf)?;
        let fragments = get_n(&mut buf)?;
        let functions = get_n(&mut buf)?;
        let indexes = get_n(&mut buf)?;
        let objects = get_n(&mut buf)?;
        let object_dependencies = get_n(&mut buf)?;
        let schemas = get_n(&mut buf)?;
        let sinks = get_n(&mut buf)?;
        let sources = get_n(&mut buf)?;
        let streaming_jobs = get_n(&mut buf)?;
        let subscriptions = get_n(&mut buf)?;
        let system_parameters = get_n(&mut buf)?;
        let tables = get_n(&mut buf)?;
        let users = get_n(&mut buf)?;
        let user_privileges = get_n(&mut buf)?;
        let views = get_n(&mut buf)?;
        let workers = get_n(&mut buf)?;
        let worker_properties = get_n(&mut buf)?;
        let hummock_sequences = get_n(&mut buf)?;
        let session_parameters = get_n(&mut buf)?;
        Ok(Self {
            seaql_migrations,
            hummock_version: HummockVersion::from_persisted_protobuf(&pb_hummock_version),
            version_stats,
            compaction_configs,
            actors,
            clusters,
            actor_dispatchers,
            catalog_versions,
            connections,
            databases,
            fragments,
            functions,
            indexes,
            objects,
            object_dependencies,
            schemas,
            sinks,
            sources,
            streaming_jobs,
            subscriptions,
            system_parameters,
            tables,
            users,
            user_privileges,
            views,
            workers,
            worker_properties,
            hummock_sequences,
            session_parameters,
        })
    }

    fn hummock_version_ref(&self) -> &HummockVersion {
        &self.hummock_version
    }

    fn hummock_version(self) -> HummockVersion {
        self.hummock_version
    }
}

fn put_n<T: Serialize>(buf: &mut Vec<u8>, data: &[T]) -> Result<(), serde_json::Error> {
    buf.put_u32_le(
        data.len()
            .try_into()
            .unwrap_or_else(|_| panic!("cannot convert {} into u32", data.len())),
    );
    for d in data {
        put_with_len_prefix(buf, d)?;
    }
    Ok(())
}

fn put_1<T: Serialize>(buf: &mut Vec<u8>, data: &T) -> Result<(), serde_json::Error> {
    put_n(buf, &[data])
}

fn get_n<'a, T: Deserialize<'a>>(buf: &mut &'a [u8]) -> Result<Vec<T>, serde_json::Error> {
    let n = buf.get_u32_le() as usize;
    let mut elements = Vec::with_capacity(n);
    for _ in 0..n {
        elements.push(get_with_len_prefix(buf)?);
    }
    Ok(elements)
}

fn get_1<'a, T: Deserialize<'a>>(buf: &mut &'a [u8]) -> Result<T, serde_json::Error> {
    let elements = get_n(buf)?;
    assert_eq!(elements.len(), 1);
    Ok(elements.into_iter().next().unwrap())
}

fn put_with_len_prefix<T: Serialize>(buf: &mut Vec<u8>, data: &T) -> Result<(), serde_json::Error> {
    let b = serde_json::to_vec(data)?;
    buf.put_u32_le(
        b.len()
            .try_into()
            .unwrap_or_else(|_| panic!("cannot convert {} into u32", b.len())),
    );
    buf.put_slice(&b);
    Ok(())
}

fn get_with_len_prefix<'a, T: Deserialize<'a>>(buf: &mut &'a [u8]) -> Result<T, serde_json::Error> {
    let len = buf.get_u32_le() as usize;
    let d = serde_json::from_slice(&buf[..len])?;
    buf.advance(len);
    Ok(d)
}<|MERGE_RESOLUTION|>--- conflicted
+++ resolved
@@ -78,15 +78,8 @@
 
 impl Metadata for MetadataV2 {
     fn encode_to(&self, buf: &mut Vec<u8>) -> BackupResult<()> {
-<<<<<<< HEAD
-        put_with_len_prefix(buf, &self.cluster_id)?;
-        put_with_len_prefix(buf, &PbHummockVersion::from(&self.hummock_version))?;
-        put_with_len_prefix(buf, &self.version_stats)?;
-        put_with_len_prefix(buf, &self.compaction_configs)?;
-        // TODO: other metadata
-=======
         put_n(buf, &self.seaql_migrations)?;
-        put_1(buf, &self.hummock_version.to_protobuf())?;
+        put_1(buf, &PbHummockVersion::from(&self.hummock_version))?;
         put_n(buf, &self.version_stats)?;
         put_n(buf, &self.compaction_configs)?;
         put_n(buf, &self.actors)?;
@@ -114,7 +107,6 @@
         put_n(buf, &self.worker_properties)?;
         put_n(buf, &self.hummock_sequences)?;
         put_n(buf, &self.session_parameters)?;
->>>>>>> f7d9ff7f
         Ok(())
     }
 
