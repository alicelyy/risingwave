// Copyright 2024 RisingWave Labs
//
// Licensed under the Apache License, Version 2.0 (the "License");
// you may not use this file except in compliance with the License.
// You may obtain a copy of the License at
//
//     http://www.apache.org/licenses/LICENSE-2.0
//
// Unless required by applicable law or agreed to in writing, software
// distributed under the License is distributed on an "AS IS" BASIS,
// WITHOUT WARRANTIES OR CONDITIONS OF ANY KIND, either express or implied.
// See the License for the specific language governing permissions and
// limitations under the License.

#![feature(coroutines)]
#![feature(stmt_expr_attributes)]
#![feature(proc_macro_hygiene)]
#![feature(register_tool)]
#![register_tool(rw)]
#![allow(rw::format_error)] // test code

#[macro_use]
mod replay_impl;

use std::fs::File;
use std::io::BufReader;
use std::path::Path;
use std::sync::Arc;

use clap::Parser;
use foyer::HybridCacheBuilder;
use replay_impl::{get_replay_notification_client, GlobalReplayImpl};
use risingwave_common::config::{
    extract_storage_memory_config, load_config, NoOverride, ObjectStoreConfig, StorageConfig,
};
use risingwave_common::system_param::reader::SystemParamsReader;
use risingwave_hummock_trace::{
    GlobalReplay, HummockReplay, Operation, Record, Result, TraceReader, TraceReaderImpl, USE_TRACE,
};
use risingwave_meta::hummock::test_utils::setup_compute_env;
use risingwave_meta::hummock::MockHummockMetaClient;
use risingwave_object_store::object::build_remote_object_store;
use risingwave_storage::filter_key_extractor::{
    FakeRemoteTableAccessor, RpcFilterKeyExtractorManager,
};
use risingwave_storage::hummock::{HummockStorage, SstableStore, SstableStoreConfig};
use risingwave_storage::monitor::{CompactorMetrics, HummockStateStoreMetrics, ObjectStoreMetrics};
use risingwave_storage::opts::StorageOpts;
use serde::{Deserialize, Serialize};

// use a large offset to avoid collision with real sstables
const SST_OFFSET: u64 = 2147383647000;

#[derive(Parser, Debug)]
struct Args {
    #[arg(short, long)]
    path: String,

    // path to config file
    #[arg(short, long, default_value = "src/config/hummock-trace.toml")]
    config: String,

    #[arg(short, long)]
    object_storage: String,
}

#[tokio::main(flavor = "multi_thread")]
async fn main() {
    let args = Args::parse();
    // disable runtime tracing when replaying
    std::env::set_var(USE_TRACE, "false");
    run_replay(args).await.unwrap();
}

async fn run_replay(args: Args) -> Result<()> {
    let path = Path::new(&args.path);
    let f = BufReader::new(File::open(path)?);
    let mut reader = TraceReaderImpl::new_bincode(f)?;
    // first record is the snapshot
    let r: Record = reader.read().unwrap();
    let replay_interface = create_replay_hummock(r, &args).await.unwrap();
    let mut replayer = HummockReplay::new(reader, replay_interface);
    replayer.run().await.unwrap();

    Ok(())
}

async fn create_replay_hummock(r: Record, args: &Args) -> Result<impl GlobalReplay> {
    let config = load_config(&args.config, NoOverride);
    let storage_memory_config = extract_storage_memory_config(&config);
    let system_params_reader =
        SystemParamsReader::from(config.system.clone().into_init_system_params());

    let storage_opts = Arc::new(StorageOpts::from((
        &config,
        &system_params_reader,
        &storage_memory_config,
    )));

    let state_store_metrics = Arc::new(HummockStateStoreMetrics::unused());
    let object_store_metrics = Arc::new(ObjectStoreMetrics::unused());

    let compactor_metrics = Arc::new(CompactorMetrics::unused());

    let object_store = build_remote_object_store(
        &args.object_storage,
        object_store_metrics,
        "Hummock",
        Arc::new(ObjectStoreConfig::default()),
    )
    .await;

    let meta_cache_v2 = HybridCacheBuilder::new()
        .memory(storage_opts.meta_cache_capacity_mb * (1 << 20))
        .with_shards(storage_opts.meta_cache_shard_num)
        .storage()
        .build()
        .await
        .unwrap();
    let block_cache_v2 = HybridCacheBuilder::new()
        .memory(storage_opts.block_cache_capacity_mb * (1 << 20))
        .with_shards(storage_opts.block_cache_shard_num)
        .storage()
        .build()
        .await
        .unwrap();

    let sstable_store = Arc::new(SstableStore::new(SstableStoreConfig {
        store: Arc::new(object_store),
        path: storage_opts.data_directory.to_string(),
        prefetch_buffer_capacity: storage_opts.prefetch_buffer_capacity_mb * (1 << 20),
        max_prefetch_block_number: storage_opts.max_prefetch_block_number,
        recent_filter: None,
        state_store_metrics: state_store_metrics.clone(),
<<<<<<< HEAD
        use_new_object_prefix_strategy: false,
=======
        meta_cache_v2,
        block_cache_v2,
>>>>>>> 04cd1b51
    }));

    let (hummock_meta_client, notification_client, notifier) = {
        let (env, hummock_manager_ref, _cluster_manager_ref, worker_node) =
            setup_compute_env(8080).await;
        let notifier = env.notification_manager_ref();

        let notification_client = match r.operation {
            Operation::MetaMessage(resp) => {
                get_replay_notification_client(env, worker_node.clone(), resp)
            }
            _ => panic!("unexpected operation, found {:?}", r.operation),
        };

        (
            Arc::new(MockHummockMetaClient::with_sst_offset(
                hummock_manager_ref,
                worker_node.id,
                SST_OFFSET,
            )),
            notification_client,
            notifier,
        )
    };

    let key_filter_manager = Arc::new(RpcFilterKeyExtractorManager::new(Box::new(
        FakeRemoteTableAccessor {},
    )));

    let storage = HummockStorage::new(
        storage_opts,
        sstable_store,
        hummock_meta_client.clone(),
        notification_client,
        key_filter_manager,
        state_store_metrics,
        compactor_metrics,
        None,
    )
    .await
    .expect("fail to create a HummockStorage object");
    let replay_interface = GlobalReplayImpl::new(storage, notifier);

    Ok(replay_interface)
}

#[derive(Serialize, Deserialize, Default)]
struct ReplayConfig {
    storage: StorageConfig,
}<|MERGE_RESOLUTION|>--- conflicted
+++ resolved
@@ -132,12 +132,9 @@
         max_prefetch_block_number: storage_opts.max_prefetch_block_number,
         recent_filter: None,
         state_store_metrics: state_store_metrics.clone(),
-<<<<<<< HEAD
         use_new_object_prefix_strategy: false,
-=======
         meta_cache_v2,
         block_cache_v2,
->>>>>>> 04cd1b51
     }));
 
     let (hummock_meta_client, notification_client, notifier) = {
