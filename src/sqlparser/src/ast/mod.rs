// Licensed under the Apache License, Version 2.0 (the "License");
// you may not use this file except in compliance with the License.
// You may obtain a copy of the License at
//
//     http://www.apache.org/licenses/LICENSE-2.0
//
// Unless required by applicable law or agreed to in writing, software
// distributed under the License is distributed on an "AS IS" BASIS,
// WITHOUT WARRANTIES OR CONDITIONS OF ANY KIND, either express or implied.
// See the License for the specific language governing permissions and
// limitations under the License.

//! SQL Abstract Syntax Tree (AST) types
mod data_type;
pub(crate) mod ddl;
mod legacy_source;
mod operator;
mod query;
mod statement;
mod value;

#[cfg(not(feature = "std"))]
use alloc::{
    boxed::Box,
    string::{String, ToString},
    vec::Vec,
};
use core::fmt;
use core::fmt::Display;

use itertools::Itertools;
#[cfg(feature = "serde")]
use serde::{Deserialize, Serialize};

pub use self::data_type::{DataType, StructField};
pub use self::ddl::{
    AlterColumnOperation, AlterConnectionOperation, AlterDatabaseOperation, AlterFunctionOperation,
    AlterSchemaOperation, AlterTableOperation, ColumnDef, ColumnOption, ColumnOptionDef,
    ReferentialAction, SourceWatermark, TableConstraint,
};
pub use self::legacy_source::{
    get_delimiter, AvroSchema, CompatibleSourceSchema, DebeziumAvroSchema, ProtobufSchema,
};
pub use self::operator::{BinaryOperator, QualifiedOperator, UnaryOperator};
pub use self::query::{
    Cte, Distinct, Fetch, Join, JoinConstraint, JoinOperator, LateralView, OrderByExpr, Query,
    Select, SelectItem, SetExpr, SetOperator, TableAlias, TableFactor, TableWithJoins, Top, Values,
    With,
};
pub use self::statement::*;
pub use self::value::{
    CstyleEscapedString, DateTimeField, DollarQuotedString, JsonPredicateType, TrimWhereField,
    Value,
};
pub use crate::ast::ddl::{
    AlterIndexOperation, AlterSinkOperation, AlterSourceOperation, AlterSubscriptionOperation,
    AlterViewOperation,
};
use crate::keywords::Keyword;
use crate::parser::{IncludeOption, IncludeOptionItem, Parser, ParserError};

pub struct DisplaySeparated<'a, T>
where
    T: fmt::Display,
{
    slice: &'a [T],
    sep: &'static str,
}

impl<'a, T> fmt::Display for DisplaySeparated<'a, T>
where
    T: fmt::Display,
{
    fn fmt(&self, f: &mut fmt::Formatter<'_>) -> fmt::Result {
        let mut delim = "";
        for t in self.slice {
            write!(f, "{}", delim)?;
            delim = self.sep;
            write!(f, "{}", t)?;
        }
        Ok(())
    }
}

pub fn display_separated<'a, T>(slice: &'a [T], sep: &'static str) -> DisplaySeparated<'a, T>
where
    T: fmt::Display,
{
    DisplaySeparated { slice, sep }
}

pub fn display_comma_separated<T>(slice: &[T]) -> DisplaySeparated<'_, T>
where
    T: fmt::Display,
{
    DisplaySeparated { slice, sep: ", " }
}

/// An identifier, decomposed into its value or character data and the quote style.
#[derive(Debug, Clone, PartialEq, Eq, Hash)]
#[cfg_attr(feature = "serde", derive(Serialize, Deserialize))]
pub struct Ident {
    /// The value of the identifier without quotes.
    pub(crate) value: String,
    /// The starting quote if any. Valid quote characters are the single quote,
    /// double quote, backtick, and opening square bracket.
    pub(crate) quote_style: Option<char>,
}

impl Ident {
    /// Create a new identifier with the given value and no quotes.
    /// the given value must not be a empty string.
    pub fn new_unchecked<S>(value: S) -> Self
    where
        S: Into<String>,
    {
        Ident {
            value: value.into(),
            quote_style: None,
        }
    }

    /// Create a new quoted identifier with the given quote and value.
    /// the given value must not be a empty string and the given quote must be in ['\'', '"', '`',
    /// '['].
    pub fn with_quote_unchecked<S>(quote: char, value: S) -> Self
    where
        S: Into<String>,
    {
        Ident {
            value: value.into(),
            quote_style: Some(quote),
        }
    }

    /// Create a new quoted identifier with the given quote and value.
    /// returns ParserError when the given string is empty or the given quote is illegal.
    pub fn with_quote_check<S>(quote: char, value: S) -> Result<Ident, ParserError>
    where
        S: Into<String>,
    {
        let value_str = value.into();
        if value_str.is_empty() {
            return Err(ParserError::ParserError(format!(
                "zero-length delimited identifier at or near \"{value_str}\""
            )));
        }

        if !(quote == '\'' || quote == '"' || quote == '`' || quote == '[') {
            return Err(ParserError::ParserError(
                "unexpected quote style".to_string(),
            ));
        }

        Ok(Ident {
            value: value_str,
            quote_style: Some(quote),
        })
    }

    /// Value after considering quote style
    /// In certain places, double quotes can force case-sensitive, but not always
    /// e.g. session variables.
    pub fn real_value(&self) -> String {
        match self.quote_style {
            Some('"') => self.value.clone(),
            _ => self.value.to_lowercase(),
        }
    }
}

impl From<&str> for Ident {
    fn from(value: &str) -> Self {
        Ident {
            value: value.to_string(),
            quote_style: None,
        }
    }
}

impl ParseTo for Ident {
    fn parse_to(parser: &mut Parser) -> Result<Self, ParserError> {
        parser.parse_identifier()
    }
}

impl fmt::Display for Ident {
    fn fmt(&self, f: &mut fmt::Formatter<'_>) -> fmt::Result {
        match self.quote_style {
            Some(q) if q == '"' || q == '\'' || q == '`' => write!(f, "{}{}{}", q, self.value, q),
            Some('[') => write!(f, "[{}]", self.value),
            None => f.write_str(&self.value),
            _ => panic!("unexpected quote style"),
        }
    }
}

/// A name of a table, view, custom type, etc., possibly multi-part, i.e. db.schema.obj
///
/// Is is ensured to be non-empty.
#[derive(Debug, Clone, PartialEq, Eq, Hash)]
#[cfg_attr(feature = "serde", derive(Serialize, Deserialize))]
pub struct ObjectName(pub Vec<Ident>);

impl ObjectName {
    pub fn real_value(&self) -> String {
        self.0
            .iter()
            .map(|ident| ident.real_value())
            .collect::<Vec<_>>()
            .join(".")
    }

    pub fn from_test_str(s: &str) -> Self {
        ObjectName::from(vec![s.into()])
    }
}

impl fmt::Display for ObjectName {
    fn fmt(&self, f: &mut fmt::Formatter<'_>) -> fmt::Result {
        write!(f, "{}", display_separated(&self.0, "."))
    }
}

impl ParseTo for ObjectName {
    fn parse_to(p: &mut Parser) -> Result<Self, ParserError> {
        p.parse_object_name()
    }
}

impl From<Vec<Ident>> for ObjectName {
    fn from(value: Vec<Ident>) -> Self {
        Self(value)
    }
}

/// For array type `ARRAY[..]` or `[..]`
#[derive(Debug, Clone, PartialEq, Eq, Hash)]
#[cfg_attr(feature = "serde", derive(Serialize, Deserialize))]
pub struct Array {
    /// The list of expressions between brackets
    pub elem: Vec<Expr>,

    /// `true` for  `ARRAY[..]`, `false` for `[..]`
    pub named: bool,
}

impl fmt::Display for Array {
    fn fmt(&self, f: &mut fmt::Formatter<'_>) -> fmt::Result {
        write!(
            f,
            "{}[{}]",
            if self.named { "ARRAY" } else { "" },
            display_comma_separated(&self.elem)
        )
    }
}

/// An SQL expression of any type.
///
/// The parser does not distinguish between expressions of different types
/// (e.g. boolean vs string), so the caller must handle expressions of
/// inappropriate type, like `WHERE 1` or `SELECT 1=1`, as necessary.
#[derive(Debug, Clone, PartialEq, Eq, Hash)]
#[cfg_attr(feature = "serde", derive(Serialize, Deserialize))]
pub enum Expr {
    /// Identifier e.g. table name or column name
    Identifier(Ident),
    /// Multi-part identifier, e.g. `table_alias.column` or `schema.table.col`
    CompoundIdentifier(Vec<Ident>),
    /// Struct-field identifier.
    /// Expr is an arbitrary expression, returning either a table or a column.
    /// Idents are consecutive field accesses.
    /// e.g. `(table.v1).v2` or `(table).v1.v2`
    ///
    /// It must contain parentheses to be distinguished from a [`Expr::CompoundIdentifier`].
    /// See also <https://www.postgresql.org/docs/current/rowtypes.html#ROWTYPES-ACCESSING>
    ///
    /// The left parentheses must be put at the beginning of the expression.
    /// The first parenthesized part is the `expr` part, and the rest are flattened into `idents`.
    /// e.g., `((v1).v2.v3).v4` is equivalent to `(v1).v2.v3.v4`.
    FieldIdentifier(Box<Expr>, Vec<Ident>),
    /// `IS NULL` operator
    IsNull(Box<Expr>),
    /// `IS NOT NULL` operator
    IsNotNull(Box<Expr>),
    /// `IS TRUE` operator
    IsTrue(Box<Expr>),
    /// `IS NOT TRUE` operator
    IsNotTrue(Box<Expr>),
    /// `IS FALSE` operator
    IsFalse(Box<Expr>),
    /// `IS NOT FALSE` operator
    IsNotFalse(Box<Expr>),
    /// `IS UNKNOWN` operator
    IsUnknown(Box<Expr>),
    /// `IS NOT UNKNOWN` operator
    IsNotUnknown(Box<Expr>),
    /// `IS DISTINCT FROM` operator
    IsDistinctFrom(Box<Expr>, Box<Expr>),
    /// `IS NOT DISTINCT FROM` operator
    IsNotDistinctFrom(Box<Expr>, Box<Expr>),
    /// ```text
    /// IS [ NOT ] JSON [ VALUE | ARRAY | OBJECT | SCALAR ]
    /// [ { WITH | WITHOUT } UNIQUE [ KEYS ] ]
    /// ```
    IsJson {
        expr: Box<Expr>,
        negated: bool,
        item_type: JsonPredicateType,
        unique_keys: bool,
    },
    /// `[ NOT ] IN (val1, val2, ...)`
    InList {
        expr: Box<Expr>,
        list: Vec<Expr>,
        negated: bool,
    },
    /// `[ NOT ] IN (SELECT ...)`
    InSubquery {
        expr: Box<Expr>,
        subquery: Box<Query>,
        negated: bool,
    },
    /// `<expr> [ NOT ] BETWEEN <low> AND <high>`
    Between {
        expr: Box<Expr>,
        negated: bool,
        low: Box<Expr>,
        high: Box<Expr>,
    },
    /// `<expr> [ NOT ] SIMILAR TO <pat> ESCAPE <esc_text>`
    SimilarTo {
        expr: Box<Expr>,
        negated: bool,
        pat: Box<Expr>,
        esc_text: Option<Box<Expr>>,
    },
    /// Binary operation e.g. `1 + 1` or `foo > bar`
    BinaryOp {
        left: Box<Expr>,
        op: BinaryOperator,
        right: Box<Expr>,
    },
    /// Some operation e.g. `foo > Some(bar)`, It will be wrapped in the right side of BinaryExpr
    SomeOp(Box<Expr>),
    /// ALL operation e.g. `foo > ALL(bar)`, It will be wrapped in the right side of BinaryExpr
    AllOp(Box<Expr>),
    /// Unary operation e.g. `NOT foo`
    UnaryOp {
        op: UnaryOperator,
        expr: Box<Expr>,
    },
    /// CAST an expression to a different data type e.g. `CAST(foo AS VARCHAR)`
    Cast {
        expr: Box<Expr>,
        data_type: DataType,
    },
    /// TRY_CAST an expression to a different data type e.g. `TRY_CAST(foo AS VARCHAR)`
    //  this differs from CAST in the choice of how to implement invalid conversions
    TryCast {
        expr: Box<Expr>,
        data_type: DataType,
    },
    /// AT TIME ZONE converts `timestamp without time zone` to/from `timestamp with time zone` with
    /// explicitly specified zone
    AtTimeZone {
        timestamp: Box<Expr>,
        time_zone: String,
    },
    /// `EXTRACT(DateTimeField FROM <expr>)`
    Extract {
        field: String,
        expr: Box<Expr>,
    },
    /// `SUBSTRING(<expr> [FROM <expr>] [FOR <expr>])`
    Substring {
        expr: Box<Expr>,
        substring_from: Option<Box<Expr>>,
        substring_for: Option<Box<Expr>>,
    },
    /// `POSITION(<expr> IN <expr>)`
    Position {
        substring: Box<Expr>,
        string: Box<Expr>,
    },
    /// `OVERLAY(<expr> PLACING <expr> FROM <expr> [ FOR <expr> ])`
    Overlay {
        expr: Box<Expr>,
        new_substring: Box<Expr>,
        start: Box<Expr>,
        count: Option<Box<Expr>>,
    },
    /// `TRIM([BOTH | LEADING | TRAILING] [<expr>] FROM <expr>)`\
    /// Or\
    /// `TRIM([BOTH | LEADING | TRAILING] [FROM] <expr> [, <expr>])`
    Trim {
        expr: Box<Expr>,
        // ([BOTH | LEADING | TRAILING], <expr>)
        trim_where: Option<TrimWhereField>,
        trim_what: Option<Box<Expr>>,
    },
    /// `expr COLLATE collation`
    Collate {
        expr: Box<Expr>,
        collation: ObjectName,
    },
    /// Nested expression e.g. `(foo > bar)` or `(1)`
    Nested(Box<Expr>),
    /// A literal value, such as string, number, date or NULL
    Value(Value),
    /// Parameter Symbol e.g. `$1`, `$1::int`
    Parameter {
        index: u64,
    },
    /// A constant of form `<data_type> 'value'`.
    /// This can represent ANSI SQL `DATE`, `TIME`, and `TIMESTAMP` literals (such as `DATE
    /// '2020-01-01'`), as well as constants of other types (a non-standard PostgreSQL extension).
    TypedString {
        data_type: DataType,
        value: String,
    },
    /// Scalar function call e.g. `LEFT(foo, 5)`
    Function(Function),
    /// `CASE [<operand>] WHEN <condition> THEN <result> ... [ELSE <result>] END`
    ///
    /// Note we only recognize a complete single expression as `<condition>`,
    /// not `< 0` nor `1, 2, 3` as allowed in a `<simple when clause>` per
    /// <https://jakewheat.github.io/sql-overview/sql-2011-foundation-grammar.html#simple-when-clause>
    Case {
        operand: Option<Box<Expr>>,
        conditions: Vec<Expr>,
        results: Vec<Expr>,
        else_result: Option<Box<Expr>>,
    },
    /// An exists expression `EXISTS(SELECT ...)`, used in expressions like
    /// `WHERE EXISTS (SELECT ...)`.
    Exists(Box<Query>),
    /// A parenthesized subquery `(SELECT ...)`, used in expression like
    /// `SELECT (subquery) AS x` or `WHERE (subquery) = x`
    Subquery(Box<Query>),
    /// The `GROUPING SETS` expr.
    GroupingSets(Vec<Vec<Expr>>),
    /// The `CUBE` expr.
    Cube(Vec<Vec<Expr>>),
    /// The `ROLLUP` expr.
    Rollup(Vec<Vec<Expr>>),
    /// The `ROW` expr. The `ROW` keyword can be omitted,
    Row(Vec<Expr>),
    /// An array constructor `ARRAY[[2,3,4],[5,6,7]]`
    Array(Array),
    /// An array constructing subquery `ARRAY(SELECT 2 UNION SELECT 3)`
    ArraySubquery(Box<Query>),
    /// A subscript expression `arr[1]`
    ArrayIndex {
        obj: Box<Expr>,
        index: Box<Expr>,
    },
    /// A slice expression `arr[1:3]`
    ArrayRangeIndex {
        obj: Box<Expr>,
        start: Option<Box<Expr>>,
        end: Option<Box<Expr>>,
    },
    LambdaFunction {
        args: Vec<Ident>,
        body: Box<Expr>,
    },
}

impl fmt::Display for Expr {
    #[expect(clippy::disallowed_methods, reason = "use zip_eq")]
    fn fmt(&self, f: &mut fmt::Formatter<'_>) -> fmt::Result {
        match self {
            Expr::Identifier(s) => write!(f, "{}", s),
            Expr::CompoundIdentifier(s) => write!(f, "{}", display_separated(s, ".")),
            Expr::FieldIdentifier(ast, s) => write!(f, "({}).{}", ast, display_separated(s, ".")),
            Expr::IsNull(ast) => write!(f, "{} IS NULL", ast),
            Expr::IsNotNull(ast) => write!(f, "{} IS NOT NULL", ast),
            Expr::IsTrue(ast) => write!(f, "{} IS TRUE", ast),
            Expr::IsNotTrue(ast) => write!(f, "{} IS NOT TRUE", ast),
            Expr::IsFalse(ast) => write!(f, "{} IS FALSE", ast),
            Expr::IsNotFalse(ast) => write!(f, "{} IS NOT FALSE", ast),
            Expr::IsUnknown(ast) => write!(f, "{} IS UNKNOWN", ast),
            Expr::IsNotUnknown(ast) => write!(f, "{} IS NOT UNKNOWN", ast),
            Expr::IsJson {
                expr,
                negated,
                item_type,
                unique_keys,
            } => write!(
                f,
                "{} IS {}JSON{}{}",
                expr,
                if *negated { "NOT " } else { "" },
                item_type,
                if *unique_keys {
                    " WITH UNIQUE KEYS"
                } else {
                    ""
                },
            ),
            Expr::InList {
                expr,
                list,
                negated,
            } => write!(
                f,
                "{} {}IN ({})",
                expr,
                if *negated { "NOT " } else { "" },
                display_comma_separated(list)
            ),
            Expr::InSubquery {
                expr,
                subquery,
                negated,
            } => write!(
                f,
                "{} {}IN ({})",
                expr,
                if *negated { "NOT " } else { "" },
                subquery
            ),
            Expr::Between {
                expr,
                negated,
                low,
                high,
            } => write!(
                f,
                "{} {}BETWEEN {} AND {}",
                expr,
                if *negated { "NOT " } else { "" },
                low,
                high
            ),
            Expr::SimilarTo {
                expr,
                negated,
                pat,
                esc_text,
            } => {
                write!(
                    f,
                    "{} {}SIMILAR TO {}",
                    expr,
                    if *negated { "NOT " } else { "" },
                    pat,
                )?;
                if let Some(et) = esc_text {
                    write!(f, "ESCAPE {}", et)?;
                }
                Ok(())
            }
            Expr::BinaryOp { left, op, right } => write!(f, "{} {} {}", left, op, right),
            Expr::SomeOp(expr) => write!(f, "SOME({})", expr),
            Expr::AllOp(expr) => write!(f, "ALL({})", expr),
            Expr::UnaryOp { op, expr } => {
                if op == &UnaryOperator::PGPostfixFactorial {
                    write!(f, "{}{}", expr, op)
                } else {
                    write!(f, "{} {}", op, expr)
                }
            }
            Expr::Cast { expr, data_type } => write!(f, "CAST({} AS {})", expr, data_type),
            Expr::TryCast { expr, data_type } => write!(f, "TRY_CAST({} AS {})", expr, data_type),
            Expr::AtTimeZone {
                timestamp,
                time_zone,
            } => write!(f, "{} AT TIME ZONE '{}'", timestamp, time_zone),
            Expr::Extract { field, expr } => write!(f, "EXTRACT({} FROM {})", field, expr),
            Expr::Collate { expr, collation } => write!(f, "{} COLLATE {}", expr, collation),
            Expr::Nested(ast) => write!(f, "({})", ast),
            Expr::Value(v) => write!(f, "{}", v),
            Expr::Parameter { index } => write!(f, "${}", index),
            Expr::TypedString { data_type, value } => {
                write!(f, "{}", data_type)?;
                write!(f, " '{}'", &value::escape_single_quote_string(value))
            }
            Expr::Function(fun) => write!(f, "{}", fun),
            Expr::Case {
                operand,
                conditions,
                results,
                else_result,
            } => {
                write!(f, "CASE")?;
                if let Some(operand) = operand {
                    write!(f, " {}", operand)?;
                }
                for (c, r) in conditions.iter().zip_eq(results) {
                    write!(f, " WHEN {} THEN {}", c, r)?;
                }

                if let Some(else_result) = else_result {
                    write!(f, " ELSE {}", else_result)?;
                }
                write!(f, " END")
            }
            Expr::Exists(s) => write!(f, "EXISTS ({})", s),
            Expr::Subquery(s) => write!(f, "({})", s),
            Expr::GroupingSets(sets) => {
                write!(f, "GROUPING SETS (")?;
                let mut sep = "";
                for set in sets {
                    write!(f, "{}", sep)?;
                    sep = ", ";
                    write!(f, "({})", display_comma_separated(set))?;
                }
                write!(f, ")")
            }
            Expr::Cube(sets) => {
                write!(f, "CUBE (")?;
                let mut sep = "";
                for set in sets {
                    write!(f, "{}", sep)?;
                    sep = ", ";
                    if set.len() == 1 {
                        write!(f, "{}", set[0])?;
                    } else {
                        write!(f, "({})", display_comma_separated(set))?;
                    }
                }
                write!(f, ")")
            }
            Expr::Rollup(sets) => {
                write!(f, "ROLLUP (")?;
                let mut sep = "";
                for set in sets {
                    write!(f, "{}", sep)?;
                    sep = ", ";
                    if set.len() == 1 {
                        write!(f, "{}", set[0])?;
                    } else {
                        write!(f, "({})", display_comma_separated(set))?;
                    }
                }
                write!(f, ")")
            }
            Expr::Substring {
                expr,
                substring_from,
                substring_for,
            } => {
                write!(f, "SUBSTRING({}", expr)?;
                if let Some(from_part) = substring_from {
                    write!(f, " FROM {}", from_part)?;
                }
                if let Some(from_part) = substring_for {
                    write!(f, " FOR {}", from_part)?;
                }

                write!(f, ")")
            }
            Expr::Position { substring, string } => {
                write!(f, "POSITION({} IN {})", substring, string)
            }
            Expr::Overlay {
                expr,
                new_substring,
                start,
                count,
            } => {
                write!(f, "OVERLAY({}", expr)?;
                write!(f, " PLACING {}", new_substring)?;
                write!(f, " FROM {}", start)?;

                if let Some(count_expr) = count {
                    write!(f, " FOR {}", count_expr)?;
                }

                write!(f, ")")
            }
            Expr::IsDistinctFrom(a, b) => write!(f, "{} IS DISTINCT FROM {}", a, b),
            Expr::IsNotDistinctFrom(a, b) => write!(f, "{} IS NOT DISTINCT FROM {}", a, b),
            Expr::Trim {
                expr,
                trim_where,
                trim_what,
            } => {
                write!(f, "TRIM(")?;
                if let Some(ident) = trim_where {
                    write!(f, "{} ", ident)?;
                }
                if let Some(trim_char) = trim_what {
                    write!(f, "{} ", trim_char)?;
                }
                write!(f, "FROM {})", expr)
            }
            Expr::Row(exprs) => write!(
                f,
                "ROW({})",
                exprs
                    .iter()
                    .map(|v| v.to_string())
                    .collect::<Vec<String>>()
                    .as_slice()
                    .join(", ")
            ),
            Expr::ArrayIndex { obj, index } => {
                write!(f, "{}[{}]", obj, index)?;
                Ok(())
            }
            Expr::ArrayRangeIndex { obj, start, end } => {
                let start_str = match start {
                    None => "".to_string(),
                    Some(start) => format!("{}", start),
                };
                let end_str = match end {
                    None => "".to_string(),
                    Some(end) => format!("{}", end),
                };
                write!(f, "{}[{}:{}]", obj, start_str, end_str)?;
                Ok(())
            }
            Expr::Array(exprs) => write!(f, "{}", exprs),
            Expr::ArraySubquery(s) => write!(f, "ARRAY ({})", s),
            Expr::LambdaFunction { args, body } => {
                write!(
                    f,
                    "|{}| {}",
                    args.iter().map(ToString::to_string).join(", "),
                    body
                )
            }
        }
    }
}

/// A window specification (i.e. `OVER (PARTITION BY .. ORDER BY .. etc.)`)
#[derive(Debug, Clone, PartialEq, Eq, Hash)]
#[cfg_attr(feature = "serde", derive(Serialize, Deserialize))]
pub struct WindowSpec {
    pub partition_by: Vec<Expr>,
    pub order_by: Vec<OrderByExpr>,
    pub window_frame: Option<WindowFrame>,
}

impl fmt::Display for WindowSpec {
    fn fmt(&self, f: &mut fmt::Formatter<'_>) -> fmt::Result {
        let mut delim = "";
        if !self.partition_by.is_empty() {
            delim = " ";
            write!(
                f,
                "PARTITION BY {}",
                display_comma_separated(&self.partition_by)
            )?;
        }
        if !self.order_by.is_empty() {
            f.write_str(delim)?;
            delim = " ";
            write!(f, "ORDER BY {}", display_comma_separated(&self.order_by))?;
        }
        if let Some(window_frame) = &self.window_frame {
            f.write_str(delim)?;
            window_frame.fmt(f)?;
        }
        Ok(())
    }
}

/// Specifies the data processed by a window function, e.g.
/// `RANGE UNBOUNDED PRECEDING` or `ROWS BETWEEN 5 PRECEDING AND CURRENT ROW`.
///
/// Note: The parser does not validate the specified bounds; the caller should
/// reject invalid bounds like `ROWS UNBOUNDED FOLLOWING` before execution.
#[derive(Debug, Clone, PartialEq, Eq, Hash)]
#[cfg_attr(feature = "serde", derive(Serialize, Deserialize))]
pub struct WindowFrame {
    pub units: WindowFrameUnits,
    pub start_bound: WindowFrameBound,
    /// The right bound of the `BETWEEN .. AND` clause. The end bound of `None`
    /// indicates the shorthand form (e.g. `ROWS 1 PRECEDING`), which must
    /// behave the same as `end_bound = WindowFrameBound::CurrentRow`.
    pub end_bound: Option<WindowFrameBound>,
    pub exclusion: Option<WindowFrameExclusion>,
}

#[derive(Debug, Clone, PartialEq, Eq, Hash)]
#[cfg_attr(feature = "serde", derive(Serialize, Deserialize))]
pub enum WindowFrameUnits {
    Rows,
    Range,
    Groups,
}

impl fmt::Display for WindowFrame {
    fn fmt(&self, f: &mut fmt::Formatter<'_>) -> fmt::Result {
        if let Some(end_bound) = &self.end_bound {
            write!(
                f,
                "{} BETWEEN {} AND {}",
                self.units, self.start_bound, end_bound
            )
        } else {
            write!(f, "{} {}", self.units, self.start_bound)
        }
    }
}

impl fmt::Display for WindowFrameUnits {
    fn fmt(&self, f: &mut fmt::Formatter<'_>) -> fmt::Result {
        f.write_str(match self {
            WindowFrameUnits::Rows => "ROWS",
            WindowFrameUnits::Range => "RANGE",
            WindowFrameUnits::Groups => "GROUPS",
        })
    }
}

/// Specifies [WindowFrame]'s `start_bound` and `end_bound`
#[derive(Debug, Clone, PartialEq, Eq, Hash)]
#[cfg_attr(feature = "serde", derive(Serialize, Deserialize))]
pub enum WindowFrameBound {
    /// `CURRENT ROW`
    CurrentRow,
    /// `<offset> PRECEDING` or `UNBOUNDED PRECEDING`
    Preceding(Option<Box<Expr>>),
    /// `<offset> FOLLOWING` or `UNBOUNDED FOLLOWING`.
    Following(Option<Box<Expr>>),
}

impl fmt::Display for WindowFrameBound {
    fn fmt(&self, f: &mut fmt::Formatter<'_>) -> fmt::Result {
        match self {
            WindowFrameBound::CurrentRow => f.write_str("CURRENT ROW"),
            WindowFrameBound::Preceding(None) => f.write_str("UNBOUNDED PRECEDING"),
            WindowFrameBound::Following(None) => f.write_str("UNBOUNDED FOLLOWING"),
            WindowFrameBound::Preceding(Some(n)) => write!(f, "{} PRECEDING", n),
            WindowFrameBound::Following(Some(n)) => write!(f, "{} FOLLOWING", n),
        }
    }
}

/// Frame exclusion option of [WindowFrame].
#[derive(Debug, Copy, Clone, PartialEq, Eq, Hash)]
#[cfg_attr(feature = "serde", derive(Serialize, Deserialize))]
pub enum WindowFrameExclusion {
    CurrentRow,
    Group,
    Ties,
    NoOthers,
}

impl fmt::Display for WindowFrameExclusion {
    fn fmt(&self, f: &mut fmt::Formatter<'_>) -> fmt::Result {
        match self {
            WindowFrameExclusion::CurrentRow => f.write_str("EXCLUDE CURRENT ROW"),
            WindowFrameExclusion::Group => f.write_str("EXCLUDE GROUP"),
            WindowFrameExclusion::Ties => f.write_str("EXCLUDE TIES"),
            WindowFrameExclusion::NoOthers => f.write_str("EXCLUDE NO OTHERS"),
        }
    }
}

#[derive(Debug, Clone, PartialEq, Eq, Hash)]
#[cfg_attr(feature = "serde", derive(Serialize, Deserialize))]
pub enum AddDropSync {
    ADD,
    DROP,
    SYNC,
}

impl fmt::Display for AddDropSync {
    fn fmt(&self, f: &mut fmt::Formatter<'_>) -> fmt::Result {
        match self {
            AddDropSync::SYNC => f.write_str("SYNC PARTITIONS"),
            AddDropSync::DROP => f.write_str("DROP PARTITIONS"),
            AddDropSync::ADD => f.write_str("ADD PARTITIONS"),
        }
    }
}

#[derive(Debug, Clone, PartialEq, Eq, Hash)]
#[cfg_attr(feature = "serde", derive(Serialize, Deserialize))]
pub enum ShowObject {
    Table { schema: Option<Ident> },
    InternalTable { schema: Option<Ident> },
    Database,
    Schema,
    View { schema: Option<Ident> },
    MaterializedView { schema: Option<Ident> },
    Source { schema: Option<Ident> },
    Sink { schema: Option<Ident> },
    Subscription { schema: Option<Ident> },
    Columns { table: ObjectName },
    Connection { schema: Option<Ident> },
    Function { schema: Option<Ident> },
    Indexes { table: ObjectName },
    Cluster,
    Jobs,
    ProcessList,
}

#[derive(Debug, Clone, PartialEq, Eq, Hash)]
#[cfg_attr(feature = "serde", derive(Serialize, Deserialize))]
pub struct JobIdents(pub Vec<u32>);

impl fmt::Display for ShowObject {
    fn fmt(&self, f: &mut fmt::Formatter<'_>) -> fmt::Result {
        fn fmt_schema(schema: &Option<Ident>) -> String {
            if let Some(schema) = schema {
                format!(" FROM {}", schema.value)
            } else {
                "".to_string()
            }
        }

        match self {
            ShowObject::Database => f.write_str("DATABASES"),
            ShowObject::Schema => f.write_str("SCHEMAS"),
            ShowObject::Table { schema } => {
                write!(f, "TABLES{}", fmt_schema(schema))
            }
            ShowObject::InternalTable { schema } => {
                write!(f, "INTERNAL TABLES{}", fmt_schema(schema))
            }
            ShowObject::View { schema } => {
                write!(f, "VIEWS{}", fmt_schema(schema))
            }
            ShowObject::MaterializedView { schema } => {
                write!(f, "MATERIALIZED VIEWS{}", fmt_schema(schema))
            }
            ShowObject::Source { schema } => write!(f, "SOURCES{}", fmt_schema(schema)),
            ShowObject::Sink { schema } => write!(f, "SINKS{}", fmt_schema(schema)),
            ShowObject::Columns { table } => write!(f, "COLUMNS FROM {}", table),
            ShowObject::Connection { schema } => write!(f, "CONNECTIONS{}", fmt_schema(schema)),
            ShowObject::Function { schema } => write!(f, "FUNCTIONS{}", fmt_schema(schema)),
            ShowObject::Indexes { table } => write!(f, "INDEXES FROM {}", table),
            ShowObject::Cluster => {
                write!(f, "CLUSTER")
            }
            ShowObject::Jobs => write!(f, "JOBS"),
            ShowObject::ProcessList => write!(f, "PROCESSLIST"),
            ShowObject::Subscription { schema } => write!(f, "SUBSCRIPTIONS{}", fmt_schema(schema)),
        }
    }
}

#[derive(Debug, Clone, PartialEq, Eq, Hash)]
#[cfg_attr(feature = "serde", derive(Serialize, Deserialize))]
pub enum ShowCreateType {
    Table,
    MaterializedView,
    View,
    Index,
    Source,
    Sink,
    Function,
    Subscription,
}

impl fmt::Display for ShowCreateType {
    fn fmt(&self, f: &mut fmt::Formatter<'_>) -> fmt::Result {
        match self {
            ShowCreateType::Table => f.write_str("TABLE"),
            ShowCreateType::MaterializedView => f.write_str("MATERIALIZED VIEW"),
            ShowCreateType::View => f.write_str("VIEW"),
            ShowCreateType::Index => f.write_str("INDEX"),
            ShowCreateType::Source => f.write_str("SOURCE"),
            ShowCreateType::Sink => f.write_str("SINK"),
            ShowCreateType::Function => f.write_str("FUNCTION"),
            ShowCreateType::Subscription => f.write_str("SUBSCRIPTION"),
        }
    }
}

#[derive(Debug, Clone, PartialEq, Eq, Hash)]
#[cfg_attr(feature = "serde", derive(Serialize, Deserialize))]
pub enum CommentObject {
    Column,
    Table,
}

impl fmt::Display for CommentObject {
    fn fmt(&self, f: &mut fmt::Formatter<'_>) -> fmt::Result {
        match self {
            CommentObject::Column => f.write_str("COLUMN"),
            CommentObject::Table => f.write_str("TABLE"),
        }
    }
}

#[derive(Debug, Clone, PartialEq, Eq, Hash)]
#[cfg_attr(feature = "serde", derive(Serialize, Deserialize))]
pub enum ExplainType {
    Logical,
    Physical,
    DistSql,
}

impl fmt::Display for ExplainType {
    fn fmt(&self, f: &mut fmt::Formatter<'_>) -> fmt::Result {
        match self {
            ExplainType::Logical => f.write_str("Logical"),
            ExplainType::Physical => f.write_str("Physical"),
            ExplainType::DistSql => f.write_str("DistSQL"),
        }
    }
}

#[derive(Debug, Clone, PartialEq, Eq, Hash)]
#[cfg_attr(feature = "serde", derive(Serialize, Deserialize))]
pub struct ExplainOptions {
    /// Display additional information regarding the plan.
    pub verbose: bool,
    // Trace plan transformation of the optimizer step by step
    pub trace: bool,
    // explain's plan type
    pub explain_type: ExplainType,
}
impl Default for ExplainOptions {
    fn default() -> Self {
        Self {
            verbose: false,
            trace: false,
            explain_type: ExplainType::Physical,
        }
    }
}
impl fmt::Display for ExplainOptions {
    fn fmt(&self, f: &mut fmt::Formatter<'_>) -> fmt::Result {
        let default = Self::default();
        if *self == default {
            Ok(())
        } else {
            let mut option_strs = vec![];
            if self.verbose {
                option_strs.push("VERBOSE".to_string());
            }
            if self.trace {
                option_strs.push("TRACE".to_string());
            }
            if self.explain_type == default.explain_type {
                option_strs.push(self.explain_type.to_string());
            }
            write!(f, "{}", option_strs.iter().format(","))
        }
    }
}

#[derive(Debug, Clone, PartialEq, Eq, Hash)]
#[cfg_attr(feature = "serde", derive(Serialize, Deserialize))]
pub struct CdcTableInfo {
    pub source_name: ObjectName,
    pub external_table_name: String,
}

/// A top-level statement (SELECT, INSERT, CREATE, etc.)
#[allow(clippy::large_enum_variant)]
#[derive(Debug, Clone, PartialEq, Eq, Hash)]
#[cfg_attr(feature = "serde", derive(Serialize, Deserialize))]
pub enum Statement {
    /// Analyze (Hive)
    Analyze {
        table_name: ObjectName,
    },
    /// Truncate (Hive)
    Truncate {
        table_name: ObjectName,
    },
    /// SELECT
    Query(Box<Query>),
    /// INSERT
    Insert {
        /// TABLE
        table_name: ObjectName,
        /// COLUMNS
        columns: Vec<Ident>,
        /// A SQL query that specifies what to insert
        source: Box<Query>,
        /// Define output of this insert statement
        returning: Vec<SelectItem>,
    },
    Copy {
        /// TABLE
        table_name: ObjectName,
        /// COLUMNS
        columns: Vec<Ident>,
        /// VALUES a vector of values to be copied
        values: Vec<Option<String>>,
    },
    /// UPDATE
    Update {
        /// TABLE
        table_name: ObjectName,
        /// Column assignments
        assignments: Vec<Assignment>,
        /// WHERE
        selection: Option<Expr>,
        /// RETURNING
        returning: Vec<SelectItem>,
    },
    /// DELETE
    Delete {
        /// FROM
        table_name: ObjectName,
        /// WHERE
        selection: Option<Expr>,
        /// RETURNING
        returning: Vec<SelectItem>,
    },
    /// CREATE VIEW
    CreateView {
        or_replace: bool,
        materialized: bool,
        if_not_exists: bool,
        /// View name
        name: ObjectName,
        columns: Vec<Ident>,
        query: Box<Query>,
        emit_mode: Option<EmitMode>,
        with_options: Vec<SqlOption>,
    },
    /// CREATE TABLE
    CreateTable {
        or_replace: bool,
        temporary: bool,
        if_not_exists: bool,
        /// Table name
        name: ObjectName,
        /// Optional schema
        columns: Vec<ColumnDef>,
        // The wildchar position in columns defined in sql. Only exist when using external schema.
        wildcard_idx: Option<usize>,
        constraints: Vec<TableConstraint>,
        with_options: Vec<SqlOption>,
        /// Optional schema of the external source with which the table is created
        source_schema: Option<CompatibleSourceSchema>,
        /// The watermark defined on source.
        source_watermarks: Vec<SourceWatermark>,
        /// Append only table.
        append_only: bool,
        /// `AS ( query )`
        query: Option<Box<Query>>,
        /// `FROM cdc_source TABLE database_name.table_name`
        cdc_table_info: Option<CdcTableInfo>,
        /// `INCLUDE a AS b INCLUDE c`
        include_column_options: IncludeOption,
    },
    /// CREATE INDEX
    CreateIndex {
        /// index name
        name: ObjectName,
        table_name: ObjectName,
        columns: Vec<OrderByExpr>,
        include: Vec<Ident>,
        distributed_by: Vec<Expr>,
        unique: bool,
        if_not_exists: bool,
    },
    /// CREATE SOURCE
    CreateSource {
        stmt: CreateSourceStatement,
    },
    /// CREATE SINK
    CreateSink {
        stmt: CreateSinkStatement,
    },
    /// CREATE SUBSCRIPTION
    CreateSubscription {
        stmt: CreateSubscriptionStatement,
    },
<<<<<<< HEAD

=======
>>>>>>> 34d31aa6
    /// CREATE CONNECTION
    CreateConnection {
        stmt: CreateConnectionStatement,
    },
    /// CREATE FUNCTION
    ///
    /// Postgres: <https://www.postgresql.org/docs/15/sql-createfunction.html>
    CreateFunction {
        or_replace: bool,
        temporary: bool,
        name: ObjectName,
        args: Option<Vec<OperateFunctionArg>>,
        returns: Option<CreateFunctionReturns>,
        /// Optional parameters.
        params: CreateFunctionBody,
        with_options: CreateFunctionWithOptions,
    },
    /// CREATE AGGREGATE
    ///
    /// Postgres: <https://www.postgresql.org/docs/15/sql-createaggregate.html>
    CreateAggregate {
        or_replace: bool,
        name: ObjectName,
        args: Vec<OperateFunctionArg>,
        /// Optional parameters.
        returns: Option<DataType>,
        append_only: bool,
        params: CreateFunctionBody,
    },

    /// DECLARE CURSOR
    DeclareCursor {
        stmt: DeclareCursorStatement,
    },

    // FETCH CURSOR
    FetchCursor {
        stmt: FetchCursorStatement,
    },

    // CLOSE CURSOR
    CloseCursor {
        stmt: CloseCursorStatement,
    },

    /// ALTER DATABASE
    AlterDatabase {
        name: ObjectName,
        operation: AlterDatabaseOperation,
    },
    /// ALTER SCHEMA
    AlterSchema {
        name: ObjectName,
        operation: AlterSchemaOperation,
    },
    /// ALTER TABLE
    AlterTable {
        /// Table name
        name: ObjectName,
        operation: AlterTableOperation,
    },
    /// ALTER INDEX
    AlterIndex {
        /// Index name
        name: ObjectName,
        operation: AlterIndexOperation,
    },
    /// ALTER VIEW
    AlterView {
        /// View name
        name: ObjectName,
        materialized: bool,
        operation: AlterViewOperation,
    },
    /// ALTER SINK
    AlterSink {
        /// Sink name
        name: ObjectName,
        operation: AlterSinkOperation,
    },
    AlterSubscription {
        name: ObjectName,
        operation: AlterSubscriptionOperation,
    },
    /// ALTER SOURCE
    AlterSource {
        /// Source name
        name: ObjectName,
        operation: AlterSourceOperation,
    },
    /// ALTER FUNCTION
    AlterFunction {
        /// Function name
        name: ObjectName,
        args: Option<Vec<OperateFunctionArg>>,
        operation: AlterFunctionOperation,
    },
    /// ALTER CONNECTION
    AlterConnection {
        /// Connection name
        name: ObjectName,
        operation: AlterConnectionOperation,
    },
    /// DESCRIBE TABLE OR SOURCE
    Describe {
        /// Table or Source name
        name: ObjectName,
    },
    /// SHOW OBJECT COMMAND
    ShowObjects {
        object: ShowObject,
        filter: Option<ShowStatementFilter>,
    },
    /// SHOW CREATE COMMAND
    ShowCreateObject {
        /// Show create object type
        create_type: ShowCreateType,
        /// Show create object name
        name: ObjectName,
    },
    ShowTransactionIsolationLevel,
    /// CANCEL JOBS COMMAND
    CancelJobs(JobIdents),
    /// KILL COMMAND
    /// Kill process in the show processlist.
    Kill(i32),
    /// DROP
    Drop(DropStatement),
    /// DROP Function
    DropFunction {
        if_exists: bool,
        /// One or more function to drop
        func_desc: Vec<FunctionDesc>,
        /// `CASCADE` or `RESTRICT`
        option: Option<ReferentialAction>,
    },
    /// `SET <variable>`
    ///
    /// Note: this is not a standard SQL statement, but it is supported by at
    /// least MySQL and PostgreSQL. Not all MySQL-specific syntactic forms are
    /// supported yet.
    SetVariable {
        local: bool,
        variable: Ident,
        value: SetVariableValue,
    },
    /// `SHOW <variable>`
    ///
    /// Note: this is a PostgreSQL-specific statement.
    ShowVariable {
        variable: Vec<Ident>,
    },
    /// `START TRANSACTION ...`
    StartTransaction {
        modes: Vec<TransactionMode>,
    },
    /// `BEGIN [ TRANSACTION | WORK ]`
    Begin {
        modes: Vec<TransactionMode>,
    },
    /// ABORT
    Abort,
    /// `SET TRANSACTION ...`
    SetTransaction {
        modes: Vec<TransactionMode>,
        snapshot: Option<Value>,
        session: bool,
    },
    /// `SET [ SESSION | LOCAL ] TIME ZONE { value | 'value' | LOCAL | DEFAULT }`
    SetTimeZone {
        local: bool,
        value: SetTimeZoneValue,
    },
    /// `COMMENT ON ...`
    ///
    /// Note: this is a PostgreSQL-specific statement.
    Comment {
        object_type: CommentObject,
        object_name: ObjectName,
        comment: Option<String>,
    },
    /// `COMMIT [ TRANSACTION | WORK ] [ AND [ NO ] CHAIN ]`
    Commit {
        chain: bool,
    },
    /// `ROLLBACK [ TRANSACTION | WORK ] [ AND [ NO ] CHAIN ]`
    Rollback {
        chain: bool,
    },
    /// CREATE SCHEMA
    CreateSchema {
        schema_name: ObjectName,
        if_not_exists: bool,
    },
    /// CREATE DATABASE
    CreateDatabase {
        db_name: ObjectName,
        if_not_exists: bool,
    },
    /// GRANT privileges ON objects TO grantees
    Grant {
        privileges: Privileges,
        objects: GrantObjects,
        grantees: Vec<Ident>,
        with_grant_option: bool,
        granted_by: Option<Ident>,
    },
    /// REVOKE privileges ON objects FROM grantees
    Revoke {
        privileges: Privileges,
        objects: GrantObjects,
        grantees: Vec<Ident>,
        granted_by: Option<Ident>,
        revoke_grant_option: bool,
        cascade: bool,
    },
    /// `DEALLOCATE [ PREPARE ] { name | ALL }`
    ///
    /// Note: this is a PostgreSQL-specific statement.
    Deallocate {
        name: Ident,
        prepare: bool,
    },
    /// `EXECUTE name [ ( parameter [, ...] ) ]`
    ///
    /// Note: this is a PostgreSQL-specific statement.
    Execute {
        name: Ident,
        parameters: Vec<Expr>,
    },
    /// `PREPARE name [ ( data_type [, ...] ) ] AS statement`
    ///
    /// Note: this is a PostgreSQL-specific statement.
    Prepare {
        name: Ident,
        data_types: Vec<DataType>,
        statement: Box<Statement>,
    },
    /// EXPLAIN / DESCRIBE for select_statement
    Explain {
        /// Carry out the command and show actual run times and other statistics.
        analyze: bool,
        /// A SQL query that specifies what to explain
        statement: Box<Statement>,
        /// options of the explain statement
        options: ExplainOptions,
    },
    /// CREATE USER
    CreateUser(CreateUserStatement),
    /// ALTER USER
    AlterUser(AlterUserStatement),
    /// ALTER SYSTEM SET configuration_parameter { TO | = } { value | 'value' | DEFAULT }
    AlterSystem {
        param: Ident,
        value: SetVariableValue,
    },
    /// FLUSH the current barrier.
    ///
    /// Note: RisingWave specific statement.
    Flush,
    /// WAIT for ALL running stream jobs to finish.
    /// It will block the current session the condition is met.
    Wait,
}

impl fmt::Display for Statement {
    // Clippy thinks this function is too complicated, but it is painful to
    // split up without extracting structs for each `Statement` variant.
    #[allow(clippy::cognitive_complexity)]
    fn fmt(&self, f: &mut fmt::Formatter<'_>) -> fmt::Result {
        match self {
            Statement::Explain {
                analyze,
                statement,
                options,
            } => {
                write!(f, "EXPLAIN ")?;

                if *analyze {
                    write!(f, "ANALYZE ")?;
                }
                options.fmt(f)?;

                write!(f, "{}", statement)
            }
            Statement::Query(s) => write!(f, "{}", s),
            Statement::Truncate { table_name } => {
                write!(f, "TRUNCATE TABLE {}", table_name)?;
                Ok(())
            }
            Statement::Analyze { table_name } => {
                write!(f, "ANALYZE TABLE {}", table_name)?;
                Ok(())
            }
            Statement::Describe { name } => {
                write!(f, "DESCRIBE {}", name)?;
                Ok(())
            }
            Statement::ShowObjects{ object: show_object, filter} => {
                write!(f, "SHOW {}", show_object)?;
                if let Some(filter) = filter {
                    write!(f, " {}", filter)?;
                }
                Ok(())
            }
            Statement::ShowCreateObject{ create_type: show_type, name } => {
                write!(f, "SHOW CREATE {} {}", show_type, name)?;
                Ok(())
            }
            Statement::ShowTransactionIsolationLevel => {
                write!(f, "SHOW TRANSACTION ISOLATION LEVEL")?;
                Ok(())
            }
            Statement::Insert {
                table_name,
                columns,
                source,
                returning,
            } => {
                write!(f, "INSERT INTO {table_name} ", table_name = table_name,)?;
                if !columns.is_empty() {
                    write!(f, "({}) ", display_comma_separated(columns))?;
                }
                write!(f, "{}", source)?;
                if !returning.is_empty() {
                    write!(f, " RETURNING ({})", display_comma_separated(returning))?;
                }
                Ok(())
            }
            Statement::Copy {
                table_name,
                columns,
                values,
            } => {
                write!(f, "COPY {}", table_name)?;
                if !columns.is_empty() {
                    write!(f, " ({})", display_comma_separated(columns))?;
                }
                write!(f, " FROM stdin; ")?;
                if !values.is_empty() {
                    writeln!(f)?;
                    let mut delim = "";
                    for v in values {
                        write!(f, "{}", delim)?;
                        delim = "\t";
                        if let Some(v) = v {
                            write!(f, "{}", v)?;
                        } else {
                            write!(f, "\\N")?;
                        }
                    }
                }
                write!(f, "\n\\.")
            }
            Statement::Update {
                table_name,
                assignments,
                selection,
                returning,
            } => {
                write!(f, "UPDATE {}", table_name)?;
                if !assignments.is_empty() {
                    write!(f, " SET {}", display_comma_separated(assignments))?;
                }
                if let Some(selection) = selection {
                    write!(f, " WHERE {}", selection)?;
                }
                if !returning.is_empty() {
                    write!(f, " RETURNING ({})", display_comma_separated(returning))?;
                }
                Ok(())
            }
            Statement::Delete {
                table_name,
                selection,
                returning,
            } => {
                write!(f, "DELETE FROM {}", table_name)?;
                if let Some(selection) = selection {
                    write!(f, " WHERE {}", selection)?;
                }
                if !returning.is_empty() {
                    write!(f, " RETURNING {}", display_comma_separated(returning))?;
                }
                Ok(())
            }
            Statement::CreateDatabase {
                db_name,
                if_not_exists,
            } => {
                write!(f, "CREATE DATABASE")?;
                if *if_not_exists {
                    write!(f, " IF NOT EXISTS")?;
                }
                write!(f, " {}", db_name)?;
                Ok(())
            }
            Statement::CreateFunction {
                or_replace,
                temporary,
                name,
                args,
                returns,
                params,
                with_options,
            } => {
                write!(
                    f,
                    "CREATE {or_replace}{temp}FUNCTION {name}",
                    temp = if *temporary { "TEMPORARY " } else { "" },
                    or_replace = if *or_replace { "OR REPLACE " } else { "" },
                )?;
                if let Some(args) = args {
                    write!(f, "({})", display_comma_separated(args))?;
                }
                if let Some(return_type) = returns {
                    write!(f, " {}", return_type)?;
                }
                write!(f, "{params}")?;
                write!(f, "{with_options}")?;
                Ok(())
            }
            Statement::CreateAggregate {
                or_replace,
                name,
                args,
                returns,
                append_only,
                params,
            } => {
                write!(
                    f,
                    "CREATE {or_replace}AGGREGATE {name}",
                    or_replace = if *or_replace { "OR REPLACE " } else { "" },
                )?;
                write!(f, "({})", display_comma_separated(args))?;
                if let Some(return_type) = returns {
                    write!(f, " RETURNS {}", return_type)?;
                }
                if *append_only {
                    write!(f, " APPEND ONLY")?;
                }
                write!(f, "{params}")?;
                Ok(())
            }
            Statement::CreateView {
                name,
                or_replace,
                if_not_exists,
                columns,
                query,
                materialized,
                with_options,
                emit_mode,
            } => {
                write!(
                    f,
                    "CREATE {or_replace}{materialized}VIEW {if_not_exists}{name}",
                    or_replace = if *or_replace { "OR REPLACE " } else { "" },
                    materialized = if *materialized { "MATERIALIZED " } else { "" },
                    if_not_exists = if *if_not_exists { "IF NOT EXISTS " } else { "" },
                    name = name
                )?;
                if !with_options.is_empty() {
                    write!(f, " WITH ({})", display_comma_separated(with_options))?;
                }
                if !columns.is_empty() {
                    write!(f, " ({})", display_comma_separated(columns))?;
                }
                write!(f, " AS {}", query)?;
                if let Some(emit_mode) = emit_mode {
                    write!(f, " EMIT {}", emit_mode)?;
                }
                Ok(())
            }
            Statement::CreateTable {
                name,
                columns,
                wildcard_idx,
                constraints,
                with_options,
                or_replace,
                if_not_exists,
                temporary,
                source_schema,
                source_watermarks,
                append_only,
                query,
                cdc_table_info,
                include_column_options,
            } => {
                // We want to allow the following options
                // Empty column list, allowed by PostgreSQL:
                //   `CREATE TABLE t ()`
                // No columns provided for CREATE TABLE AS:
                //   `CREATE TABLE t AS SELECT a from t2`
                // Columns provided for CREATE TABLE AS:
                //   `CREATE TABLE t (a INT) AS SELECT a from t2`
                write!(
                    f,
                    "CREATE {or_replace}{temporary}TABLE {if_not_exists}{name}",
                    or_replace = if *or_replace { "OR REPLACE " } else { "" },
                    if_not_exists = if *if_not_exists { "IF NOT EXISTS " } else { "" },
                    temporary = if *temporary { "TEMPORARY " } else { "" },
                    name = name,
                )?;
                if !columns.is_empty() || !constraints.is_empty() {
                    write!(f, " {}", fmt_create_items(columns, constraints, source_watermarks, *wildcard_idx)?)?;
                } else if query.is_none() {
                    // PostgreSQL allows `CREATE TABLE t ();`, but requires empty parens
                    write!(f, " ()")?;
                }
                if *append_only {
                    write!(f, " APPEND ONLY")?;
                }
                if !include_column_options.is_empty() { // (Ident, Option<Ident>)
                    write!(f, "{}", display_comma_separated(
                        include_column_options.iter().map(|option_item: &IncludeOptionItem| {
                            format!("INCLUDE {}{}{}",
                            option_item.column_type,
                                    if let Some(inner_field) = &option_item.inner_field {
                                        format!(" {}", inner_field)
                                    } else {
                                        "".into()
                                    }
                                    , if let Some(alias) = &option_item.column_alias {
                                        format!(" AS {}", alias)
                                    } else {
                                        "".into()
                                    }
                                )
                        }).collect_vec().as_slice()
                    ))?;
                }
                if !with_options.is_empty() {
                    write!(f, " WITH ({})", display_comma_separated(with_options))?;
                }
                if let Some(source_schema) = source_schema {
                    write!(f, " {}", source_schema)?;
                }
                if let Some(query) = query {
                    write!(f, " AS {}", query)?;
                }
                if let Some(info) = cdc_table_info {
                    write!(f, " FROM {}", info.source_name)?;
                    write!(f, " TABLE '{}'", info.external_table_name)?;
                }
                Ok(())
            }
            Statement::CreateIndex {
                name,
                table_name,
                columns,
                include,
                distributed_by,
                unique,
                if_not_exists,
            } => write!(
                f,
                "CREATE {unique}INDEX {if_not_exists}{name} ON {table_name}({columns}){include}{distributed_by}",
                unique = if *unique { "UNIQUE " } else { "" },
                if_not_exists = if *if_not_exists { "IF NOT EXISTS " } else { "" },
                name = name,
                table_name = table_name,
                columns = display_comma_separated(columns),
                include = if include.is_empty() {
                    "".to_string()
                } else {
                    format!(" INCLUDE({})", display_separated(include, ","))
                },
                distributed_by = if distributed_by.is_empty() {
                    "".to_string()
                } else {
                    format!(" DISTRIBUTED BY({})", display_separated(distributed_by, ","))
                }
            ),
            Statement::CreateSource {
                stmt,
            } => write!(
                f,
                "CREATE SOURCE {}",
                stmt,
            ),
            Statement::CreateSink { stmt } => write!(f, "CREATE SINK {}", stmt,),
            Statement::CreateSubscription { stmt } => write!(f, "CREATE SUBSCRIPTION {}", stmt,),
            Statement::CreateConnection { stmt } => write!(f, "CREATE CONNECTION {}", stmt,),
            Statement::DeclareCursor { stmt } => write!(f, "DECLARE CURSOR {}", stmt,),
            Statement::FetchCursor { stmt } => write!(f, "FETCH {}", stmt),
            Statement::CloseCursor { stmt } => write!(f, "CLOSE {}", stmt),
            Statement::AlterDatabase { name, operation } => {
                write!(f, "ALTER DATABASE {} {}", name, operation)
            }
            Statement::AlterSchema { name, operation } => {
                write!(f, "ALTER SCHEMA {} {}", name, operation)
            }
            Statement::AlterTable { name, operation } => {
                write!(f, "ALTER TABLE {} {}", name, operation)
            }
            Statement::AlterIndex { name, operation } => {
                write!(f, "ALTER INDEX {} {}", name, operation)
            }
            Statement::AlterView { materialized, name, operation } => {
                write!(f, "ALTER {}VIEW {} {}", if *materialized { "MATERIALIZED " } else { "" }, name, operation)
            }
            Statement::AlterSink { name, operation } => {
                write!(f, "ALTER SINK {} {}", name, operation)
            }
            Statement::AlterSubscription { name, operation } => {
                write!(f, "ALTER SUBSCRIPTION {} {}", name, operation)
            }
            Statement::AlterSource { name, operation } => {
                write!(f, "ALTER SOURCE {} {}", name, operation)
            }
            Statement::AlterFunction { name, args, operation } => {
                write!(f, "ALTER FUNCTION {}", name)?;
                if let Some(args) = args {
                    write!(f, "({})", display_comma_separated(args))?;
                }
                write!(f, " {}", operation)
            }
            Statement::AlterConnection { name, operation } => {
                write!(f, "ALTER CONNECTION {} {}", name, operation)
            }
            Statement::Drop(stmt) => write!(f, "DROP {}", stmt),
            Statement::DropFunction {
                if_exists,
                func_desc,
                option,
            } => {
                write!(
                    f,
                    "DROP FUNCTION{} {}",
                    if *if_exists { " IF EXISTS" } else { "" },
                    display_comma_separated(func_desc),
                )?;
                if let Some(op) = option {
                    write!(f, " {}", op)?;
                }
                Ok(())
            }
            Statement::SetVariable {
                local,
                variable,
                value,
            } => {
                f.write_str("SET ")?;
                if *local {
                    f.write_str("LOCAL ")?;
                }
                write!(
                    f,
                    "{name} = {value}",
                    name = variable,
                )
            }
            Statement::ShowVariable { variable } => {
                write!(f, "SHOW")?;
                if !variable.is_empty() {
                    write!(f, " {}", display_separated(variable, " "))?;
                }
                Ok(())
            }
            Statement::StartTransaction { modes } => {
                write!(f, "START TRANSACTION")?;
                if !modes.is_empty() {
                    write!(f, " {}", display_comma_separated(modes))?;
                }
                Ok(())
            }
            Statement::Abort => {
                write!(f, "ABORT")?;
                Ok(())
            }
            Statement::SetTransaction {
                modes,
                snapshot,
                session,
            } => {
                if *session {
                    write!(f, "SET SESSION CHARACTERISTICS AS TRANSACTION")?;
                } else {
                    write!(f, "SET TRANSACTION")?;
                }
                if !modes.is_empty() {
                    write!(f, " {}", display_comma_separated(modes))?;
                }
                if let Some(snapshot_id) = snapshot {
                    write!(f, " SNAPSHOT {}", snapshot_id)?;
                }
                Ok(())
            }
            Statement::SetTimeZone { local, value } => {
                write!(f, "SET")?;
                if *local {
                    write!(f, " LOCAL")?;
                }
                write!(f, " TIME ZONE {}", value)?;
                Ok(())
            }
            Statement::Commit { chain } => {
                write!(f, "COMMIT{}", if *chain { " AND CHAIN" } else { "" },)
            }
            Statement::Rollback { chain } => {
                write!(f, "ROLLBACK{}", if *chain { " AND CHAIN" } else { "" },)
            }
            Statement::CreateSchema {
                schema_name,
                if_not_exists,
            } => write!(
                f,
                "CREATE SCHEMA {if_not_exists}{name}",
                if_not_exists = if *if_not_exists { "IF NOT EXISTS " } else { "" },
                name = schema_name
            ),
            Statement::Grant {
                privileges,
                objects,
                grantees,
                with_grant_option,
                granted_by,
            } => {
                write!(f, "GRANT {} ", privileges)?;
                write!(f, "ON {} ", objects)?;
                write!(f, "TO {}", display_comma_separated(grantees))?;
                if *with_grant_option {
                    write!(f, " WITH GRANT OPTION")?;
                }
                if let Some(grantor) = granted_by {
                    write!(f, " GRANTED BY {}", grantor)?;
                }
                Ok(())
            }
            Statement::Revoke {
                privileges,
                objects,
                grantees,
                granted_by,
                revoke_grant_option,
                cascade,
            } => {
                write!(
                    f,
                    "REVOKE {}{} ",
                    if *revoke_grant_option {
                        "GRANT OPTION FOR "
                    } else {
                        ""
                    },
                    privileges
                )?;
                write!(f, "ON {} ", objects)?;
                write!(f, "FROM {}", display_comma_separated(grantees))?;
                if let Some(grantor) = granted_by {
                    write!(f, " GRANTED BY {}", grantor)?;
                }
                write!(f, " {}", if *cascade { "CASCADE" } else { "RESTRICT" })?;
                Ok(())
            }
            Statement::Deallocate { name, prepare } => write!(
                f,
                "DEALLOCATE {prepare}{name}",
                prepare = if *prepare { "PREPARE " } else { "" },
                name = name,
            ),
            Statement::Execute { name, parameters } => {
                write!(f, "EXECUTE {}", name)?;
                if !parameters.is_empty() {
                    write!(f, "({})", display_comma_separated(parameters))?;
                }
                Ok(())
            }
            Statement::Prepare {
                name,
                data_types,
                statement,
            } => {
                write!(f, "PREPARE {} ", name)?;
                if !data_types.is_empty() {
                    write!(f, "({}) ", display_comma_separated(data_types))?;
                }
                write!(f, "AS {}", statement)
            }
            Statement::Comment {
                object_type,
                object_name,
                comment,
            } => {
                write!(f, "COMMENT ON {} {} IS ", object_type, object_name)?;
                if let Some(c) = comment {
                    write!(f, "'{}'", c)
                } else {
                    write!(f, "NULL")
                }
            }
            Statement::CreateUser(statement) => {
                write!(f, "CREATE USER {}", statement)
            }
            Statement::AlterUser(statement) => {
                write!(f, "ALTER USER {}", statement)
            }
            Statement::AlterSystem{param, value} => {
                f.write_str("ALTER SYSTEM SET ")?;
                write!(
                    f,
                    "{param} = {value}",
                )
            }
            Statement::Flush => {
                write!(f, "FLUSH")
            }
            Statement::Wait => {
                write!(f, "WAIT")
            }
            Statement::Begin { modes } => {
                write!(f, "BEGIN")?;
                if !modes.is_empty() {
                    write!(f, " {}", display_comma_separated(modes))?;
                }
                Ok(())
            }
            Statement::CancelJobs(jobs) => {
                write!(f, "CANCEL JOBS {}", display_comma_separated(&jobs.0))?;
                Ok(())
            }
            Statement::Kill(process_id) => {
                write!(f, "KILL {}", process_id)?;
                Ok(())
            }
        }
    }
}

#[derive(Debug, Clone, PartialEq, Eq, Hash)]
#[cfg_attr(feature = "serde", derive(Serialize, Deserialize))]
#[non_exhaustive]
pub enum OnInsert {
    /// ON DUPLICATE KEY UPDATE (MySQL when the key already exists, then execute an update instead)
    DuplicateKeyUpdate(Vec<Assignment>),
}

impl fmt::Display for OnInsert {
    fn fmt(&self, f: &mut fmt::Formatter<'_>) -> fmt::Result {
        match self {
            Self::DuplicateKeyUpdate(expr) => write!(
                f,
                " ON DUPLICATE KEY UPDATE {}",
                display_comma_separated(expr)
            ),
        }
    }
}

/// Privileges granted in a GRANT statement or revoked in a REVOKE statement.
#[derive(Debug, Clone, PartialEq, Eq, Hash)]
#[cfg_attr(feature = "serde", derive(Serialize, Deserialize))]
pub enum Privileges {
    /// All privileges applicable to the object type
    All {
        /// Optional keyword from the spec, ignored in practice
        with_privileges_keyword: bool,
    },
    /// Specific privileges (e.g. `SELECT`, `INSERT`)
    Actions(Vec<Action>),
}

impl fmt::Display for Privileges {
    fn fmt(&self, f: &mut fmt::Formatter<'_>) -> fmt::Result {
        match self {
            Privileges::All {
                with_privileges_keyword,
            } => {
                write!(
                    f,
                    "ALL{}",
                    if *with_privileges_keyword {
                        " PRIVILEGES"
                    } else {
                        ""
                    }
                )
            }
            Privileges::Actions(actions) => {
                write!(f, "{}", display_comma_separated(actions))
            }
        }
    }
}

/// A privilege on a database object (table, sequence, etc.).
#[derive(Debug, Clone, PartialEq, Eq, Hash)]
#[cfg_attr(feature = "serde", derive(Serialize, Deserialize))]
pub enum Action {
    Connect,
    Create,
    Delete,
    Execute,
    Insert { columns: Option<Vec<Ident>> },
    References { columns: Option<Vec<Ident>> },
    Select { columns: Option<Vec<Ident>> },
    Temporary,
    Trigger,
    Truncate,
    Update { columns: Option<Vec<Ident>> },
    Usage,
}

impl fmt::Display for Action {
    fn fmt(&self, f: &mut fmt::Formatter<'_>) -> fmt::Result {
        match self {
            Action::Connect => f.write_str("CONNECT")?,
            Action::Create => f.write_str("CREATE")?,
            Action::Delete => f.write_str("DELETE")?,
            Action::Execute => f.write_str("EXECUTE")?,
            Action::Insert { .. } => f.write_str("INSERT")?,
            Action::References { .. } => f.write_str("REFERENCES")?,
            Action::Select { .. } => f.write_str("SELECT")?,
            Action::Temporary => f.write_str("TEMPORARY")?,
            Action::Trigger => f.write_str("TRIGGER")?,
            Action::Truncate => f.write_str("TRUNCATE")?,
            Action::Update { .. } => f.write_str("UPDATE")?,
            Action::Usage => f.write_str("USAGE")?,
        };
        match self {
            Action::Insert { columns }
            | Action::References { columns }
            | Action::Select { columns }
            | Action::Update { columns } => {
                if let Some(columns) = columns {
                    write!(f, " ({})", display_comma_separated(columns))?;
                }
            }
            _ => (),
        };
        Ok(())
    }
}

/// Objects on which privileges are granted in a GRANT statement.
#[derive(Debug, Clone, PartialEq, Eq, Hash)]
#[cfg_attr(feature = "serde", derive(Serialize, Deserialize))]
pub enum GrantObjects {
    /// Grant privileges on `ALL SEQUENCES IN SCHEMA <schema_name> [, ...]`
    AllSequencesInSchema { schemas: Vec<ObjectName> },
    /// Grant privileges on `ALL TABLES IN SCHEMA <schema_name> [, ...]`
    AllTablesInSchema { schemas: Vec<ObjectName> },
    /// Grant privileges on `ALL SOURCES IN SCHEMA <schema_name> [, ...]`
    AllSourcesInSchema { schemas: Vec<ObjectName> },
    /// Grant privileges on `ALL MATERIALIZED VIEWS IN SCHEMA <schema_name> [, ...]`
    AllMviewsInSchema { schemas: Vec<ObjectName> },
    /// Grant privileges on specific databases
    Databases(Vec<ObjectName>),
    /// Grant privileges on specific schemas
    Schemas(Vec<ObjectName>),
    /// Grant privileges on specific sources
    Sources(Vec<ObjectName>),
    /// Grant privileges on specific materialized views
    Mviews(Vec<ObjectName>),
    /// Grant privileges on specific sequences
    Sequences(Vec<ObjectName>),
    /// Grant privileges on specific tables
    Tables(Vec<ObjectName>),
    /// Grant privileges on specific sinks
    Sinks(Vec<ObjectName>),
}

impl fmt::Display for GrantObjects {
    fn fmt(&self, f: &mut fmt::Formatter<'_>) -> fmt::Result {
        match self {
            GrantObjects::Sequences(sequences) => {
                write!(f, "SEQUENCE {}", display_comma_separated(sequences))
            }
            GrantObjects::Schemas(schemas) => {
                write!(f, "SCHEMA {}", display_comma_separated(schemas))
            }
            GrantObjects::Tables(tables) => {
                write!(f, "{}", display_comma_separated(tables))
            }
            GrantObjects::AllSequencesInSchema { schemas } => {
                write!(
                    f,
                    "ALL SEQUENCES IN SCHEMA {}",
                    display_comma_separated(schemas)
                )
            }
            GrantObjects::AllTablesInSchema { schemas } => {
                write!(
                    f,
                    "ALL TABLES IN SCHEMA {}",
                    display_comma_separated(schemas)
                )
            }
            GrantObjects::AllSourcesInSchema { schemas } => {
                write!(
                    f,
                    "ALL SOURCES IN SCHEMA {}",
                    display_comma_separated(schemas)
                )
            }
            GrantObjects::AllMviewsInSchema { schemas } => {
                write!(
                    f,
                    "ALL MATERIALIZED VIEWS IN SCHEMA {}",
                    display_comma_separated(schemas)
                )
            }
            GrantObjects::Databases(databases) => {
                write!(f, "DATABASE {}", display_comma_separated(databases))
            }
            GrantObjects::Sources(sources) => {
                write!(f, "SOURCE {}", display_comma_separated(sources))
            }
            GrantObjects::Mviews(mviews) => {
                write!(f, "MATERIALIZED VIEW {}", display_comma_separated(mviews))
            }
            GrantObjects::Sinks(sinks) => {
                write!(f, "SINK {}", display_comma_separated(sinks))
            }
        }
    }
}

#[derive(Debug, Clone, PartialEq, Eq, Hash)]
#[cfg_attr(feature = "serde", derive(Serialize, Deserialize))]
pub enum AssignmentValue {
    /// An expression, e.g. `foo = 1`
    Expr(Expr),
    /// The `DEFAULT` keyword, e.g. `foo = DEFAULT`
    Default,
}

impl fmt::Display for AssignmentValue {
    fn fmt(&self, f: &mut fmt::Formatter<'_>) -> fmt::Result {
        match self {
            AssignmentValue::Expr(expr) => write!(f, "{}", expr),
            AssignmentValue::Default => f.write_str("DEFAULT"),
        }
    }
}

/// SQL assignment `foo = { expr | DEFAULT }` as used in SQLUpdate
#[derive(Debug, Clone, PartialEq, Eq, Hash)]
#[cfg_attr(feature = "serde", derive(Serialize, Deserialize))]
pub struct Assignment {
    pub id: Vec<Ident>,
    pub value: AssignmentValue,
}

impl fmt::Display for Assignment {
    fn fmt(&self, f: &mut fmt::Formatter<'_>) -> fmt::Result {
        write!(f, "{} = {}", display_separated(&self.id, "."), self.value)
    }
}

#[derive(Debug, Clone, PartialEq, Eq, Hash)]
#[cfg_attr(feature = "serde", derive(Serialize, Deserialize))]
pub enum FunctionArgExpr {
    Expr(Expr),
    /// Expr is an arbitrary expression, returning either a table or a column.
    /// Idents are the prefix of `*`, which are consecutive field accesses.
    /// e.g. `(table.v1).*` or `(table).v1.*`
    ExprQualifiedWildcard(Expr, Vec<Ident>),
    /// Qualified wildcard, e.g. `alias.*` or `schema.table.*`, followed by optional
    /// except syntax
    QualifiedWildcard(ObjectName, Option<Vec<Expr>>),
    /// An unqualified `*` or `* except (columns)`
    Wildcard(Option<Vec<Expr>>),
}

impl fmt::Display for FunctionArgExpr {
    fn fmt(&self, f: &mut fmt::Formatter<'_>) -> fmt::Result {
        match self {
            FunctionArgExpr::Expr(expr) => write!(f, "{}", expr),
            FunctionArgExpr::ExprQualifiedWildcard(expr, prefix) => {
                write!(
                    f,
                    "({}){}.*",
                    expr,
                    prefix
                        .iter()
                        .format_with("", |i, f| f(&format_args!(".{i}")))
                )
            }
            FunctionArgExpr::QualifiedWildcard(prefix, except) => match except {
                Some(exprs) => write!(
                    f,
                    "{}.* EXCEPT ({})",
                    prefix,
                    exprs
                        .iter()
                        .map(|v| v.to_string())
                        .collect::<Vec<String>>()
                        .as_slice()
                        .join(", ")
                ),
                None => write!(f, "{}.*", prefix),
            },

            FunctionArgExpr::Wildcard(except) => match except {
                Some(exprs) => write!(
                    f,
                    "* EXCEPT ({})",
                    exprs
                        .iter()
                        .map(|v| v.to_string())
                        .collect::<Vec<String>>()
                        .as_slice()
                        .join(", ")
                ),
                None => f.write_str("*"),
            },
        }
    }
}

#[derive(Debug, Clone, PartialEq, Eq, Hash)]
#[cfg_attr(feature = "serde", derive(Serialize, Deserialize))]
pub enum FunctionArg {
    Named { name: Ident, arg: FunctionArgExpr },
    Unnamed(FunctionArgExpr),
}

impl FunctionArg {
    pub fn get_expr(&self) -> FunctionArgExpr {
        match self {
            FunctionArg::Named { name: _, arg } => arg.clone(),
            FunctionArg::Unnamed(arg) => arg.clone(),
        }
    }
}

impl fmt::Display for FunctionArg {
    fn fmt(&self, f: &mut fmt::Formatter<'_>) -> fmt::Result {
        match self {
            FunctionArg::Named { name, arg } => write!(f, "{} => {}", name, arg),
            FunctionArg::Unnamed(unnamed_arg) => write!(f, "{}", unnamed_arg),
        }
    }
}

/// A function call
#[derive(Debug, Clone, PartialEq, Eq, Hash)]
#[cfg_attr(feature = "serde", derive(Serialize, Deserialize))]
pub struct Function {
    pub name: ObjectName,
    pub args: Vec<FunctionArg>,
    /// whether the last argument is variadic, e.g. `foo(a, b, variadic c)`
    pub variadic: bool,
    pub over: Option<WindowSpec>,
    // aggregate functions may specify eg `COUNT(DISTINCT x)`
    pub distinct: bool,
    // aggregate functions may contain order_by_clause
    pub order_by: Vec<OrderByExpr>,
    pub filter: Option<Box<Expr>>,
    pub within_group: Option<Box<OrderByExpr>>,
}

impl Function {
    pub fn no_arg(name: ObjectName) -> Self {
        Self {
            name,
            args: vec![],
            variadic: false,
            over: None,
            distinct: false,
            order_by: vec![],
            filter: None,
            within_group: None,
        }
    }
}

impl fmt::Display for Function {
    fn fmt(&self, f: &mut fmt::Formatter<'_>) -> fmt::Result {
        write!(
            f,
            "{}({}",
            self.name,
            if self.distinct { "DISTINCT " } else { "" },
        )?;
        if self.variadic {
            for arg in &self.args[0..self.args.len() - 1] {
                write!(f, "{}, ", arg)?;
            }
            write!(f, "VARIADIC {}", self.args.last().unwrap())?;
        } else {
            write!(f, "{}", display_comma_separated(&self.args))?;
        }
        if !self.order_by.is_empty() {
            write!(f, " ORDER BY {}", display_comma_separated(&self.order_by))?;
        }
        write!(f, ")")?;
        if let Some(o) = &self.over {
            write!(f, " OVER ({})", o)?;
        }
        if let Some(filter) = &self.filter {
            write!(f, " FILTER(WHERE {})", filter)?;
        }
        Ok(())
    }
}

#[derive(Debug, Clone, PartialEq, Eq, Hash)]
#[cfg_attr(feature = "serde", derive(Serialize, Deserialize))]
pub enum ObjectType {
    Table,
    View,
    MaterializedView,
    Index,
    Schema,
    Source,
    Sink,
    Database,
    User,
    Connection,
    Subscription,
}

impl fmt::Display for ObjectType {
    fn fmt(&self, f: &mut fmt::Formatter<'_>) -> fmt::Result {
        f.write_str(match self {
            ObjectType::Table => "TABLE",
            ObjectType::View => "VIEW",
            ObjectType::MaterializedView => "MATERIALIZED VIEW",
            ObjectType::Index => "INDEX",
            ObjectType::Schema => "SCHEMA",
            ObjectType::Source => "SOURCE",
            ObjectType::Sink => "SINK",
            ObjectType::Database => "DATABASE",
            ObjectType::User => "USER",
            ObjectType::Connection => "CONNECTION",
            ObjectType::Subscription => "SUBSCRIPTION",
        })
    }
}

impl ParseTo for ObjectType {
    fn parse_to(parser: &mut Parser) -> Result<Self, ParserError> {
        let object_type = if parser.parse_keyword(Keyword::TABLE) {
            ObjectType::Table
        } else if parser.parse_keyword(Keyword::VIEW) {
            ObjectType::View
        } else if parser.parse_keywords(&[Keyword::MATERIALIZED, Keyword::VIEW]) {
            ObjectType::MaterializedView
        } else if parser.parse_keyword(Keyword::SOURCE) {
            ObjectType::Source
        } else if parser.parse_keyword(Keyword::SINK) {
            ObjectType::Sink
        } else if parser.parse_keyword(Keyword::INDEX) {
            ObjectType::Index
        } else if parser.parse_keyword(Keyword::SCHEMA) {
            ObjectType::Schema
        } else if parser.parse_keyword(Keyword::DATABASE) {
            ObjectType::Database
        } else if parser.parse_keyword(Keyword::USER) {
            ObjectType::User
        } else if parser.parse_keyword(Keyword::CONNECTION) {
            ObjectType::Connection
        } else if parser.parse_keyword(Keyword::SUBSCRIPTION) {
            ObjectType::Subscription
        } else {
            return parser.expected(
<<<<<<< HEAD
                "TABLE, VIEW, INDEX, MATERIALIZED VIEW, SOURCE, SINK, SUBSCRIPTION SCHEMA, DATABASE, USER or CONNECTION after DROP",
=======
                "TABLE, VIEW, INDEX, MATERIALIZED VIEW, SOURCE, SINK, SUBSCRIPTION, SCHEMA, DATABASE, USER or CONNECTION after DROP",
>>>>>>> 34d31aa6
                parser.peek_token(),
            );
        };
        Ok(object_type)
    }
}

#[derive(Debug, Clone, PartialEq, Eq, Hash)]
#[cfg_attr(feature = "serde", derive(Serialize, Deserialize))]
pub struct SqlOption {
    pub name: ObjectName,
    pub value: Value,
}

impl fmt::Display for SqlOption {
    fn fmt(&self, f: &mut fmt::Formatter<'_>) -> fmt::Result {
        write!(f, "{} = {}", self.name, self.value)
    }
}

#[derive(Debug, Clone, PartialEq, Eq, Hash)]
#[cfg_attr(feature = "serde", derive(Serialize, Deserialize))]
pub enum EmitMode {
    Immediately,
    OnWindowClose,
}

impl fmt::Display for EmitMode {
    fn fmt(&self, f: &mut fmt::Formatter<'_>) -> fmt::Result {
        f.write_str(match self {
            EmitMode::Immediately => "IMMEDIATELY",
            EmitMode::OnWindowClose => "ON WINDOW CLOSE",
        })
    }
}

#[derive(Debug, Clone, PartialEq, Eq, Hash)]
#[cfg_attr(feature = "serde", derive(Serialize, Deserialize))]
pub enum SetTimeZoneValue {
    Ident(Ident),
    Literal(Value),
    Local,
    Default,
}

impl fmt::Display for SetTimeZoneValue {
    fn fmt(&self, f: &mut fmt::Formatter<'_>) -> fmt::Result {
        match self {
            SetTimeZoneValue::Ident(ident) => write!(f, "{}", ident),
            SetTimeZoneValue::Literal(value) => write!(f, "{}", value),
            SetTimeZoneValue::Local => f.write_str("LOCAL"),
            SetTimeZoneValue::Default => f.write_str("DEFAULT"),
        }
    }
}

#[derive(Debug, Clone, PartialEq, Eq, Hash)]
#[cfg_attr(feature = "serde", derive(Serialize, Deserialize))]
pub enum TransactionMode {
    AccessMode(TransactionAccessMode),
    IsolationLevel(TransactionIsolationLevel),
}

impl fmt::Display for TransactionMode {
    fn fmt(&self, f: &mut fmt::Formatter<'_>) -> fmt::Result {
        use TransactionMode::*;
        match self {
            AccessMode(access_mode) => write!(f, "{}", access_mode),
            IsolationLevel(iso_level) => write!(f, "ISOLATION LEVEL {}", iso_level),
        }
    }
}

#[derive(Debug, Clone, PartialEq, Eq, Hash)]
#[cfg_attr(feature = "serde", derive(Serialize, Deserialize))]
pub enum TransactionAccessMode {
    ReadOnly,
    ReadWrite,
}

impl fmt::Display for TransactionAccessMode {
    fn fmt(&self, f: &mut fmt::Formatter<'_>) -> fmt::Result {
        use TransactionAccessMode::*;
        f.write_str(match self {
            ReadOnly => "READ ONLY",
            ReadWrite => "READ WRITE",
        })
    }
}

#[derive(Debug, Clone, PartialEq, Eq, Hash)]
#[cfg_attr(feature = "serde", derive(Serialize, Deserialize))]
pub enum TransactionIsolationLevel {
    ReadUncommitted,
    ReadCommitted,
    RepeatableRead,
    Serializable,
}

impl fmt::Display for TransactionIsolationLevel {
    fn fmt(&self, f: &mut fmt::Formatter<'_>) -> fmt::Result {
        use TransactionIsolationLevel::*;
        f.write_str(match self {
            ReadUncommitted => "READ UNCOMMITTED",
            ReadCommitted => "READ COMMITTED",
            RepeatableRead => "REPEATABLE READ",
            Serializable => "SERIALIZABLE",
        })
    }
}

#[derive(Debug, Clone, PartialEq, Eq, Hash)]
#[cfg_attr(feature = "serde", derive(Serialize, Deserialize))]
pub enum ShowStatementFilter {
    Like(String),
    ILike(String),
    Where(Expr),
}

impl fmt::Display for ShowStatementFilter {
    fn fmt(&self, f: &mut fmt::Formatter<'_>) -> fmt::Result {
        use ShowStatementFilter::*;
        match self {
            Like(pattern) => write!(f, "LIKE '{}'", value::escape_single_quote_string(pattern)),
            ILike(pattern) => write!(f, "ILIKE {}", value::escape_single_quote_string(pattern)),
            Where(expr) => write!(f, "WHERE {}", expr),
        }
    }
}

/// Function describe in DROP FUNCTION.
#[derive(Debug, Clone, PartialEq, PartialOrd, Eq, Ord, Hash)]
#[cfg_attr(feature = "serde", derive(Serialize, Deserialize))]
pub enum DropFunctionOption {
    Restrict,
    Cascade,
}

impl fmt::Display for DropFunctionOption {
    fn fmt(&self, f: &mut fmt::Formatter<'_>) -> fmt::Result {
        match self {
            DropFunctionOption::Restrict => write!(f, "RESTRICT "),
            DropFunctionOption::Cascade => write!(f, "CASCADE  "),
        }
    }
}

/// Function describe in DROP FUNCTION.
#[derive(Debug, Clone, PartialEq, Eq, Hash)]
#[cfg_attr(feature = "serde", derive(Serialize, Deserialize))]
#[cfg_attr(feature = "visitor", derive(Visit, VisitMut))]
pub struct FunctionDesc {
    pub name: ObjectName,
    pub args: Option<Vec<OperateFunctionArg>>,
}

impl fmt::Display for FunctionDesc {
    fn fmt(&self, f: &mut fmt::Formatter<'_>) -> fmt::Result {
        write!(f, "{}", self.name)?;
        if let Some(args) = &self.args {
            write!(f, "({})", display_comma_separated(args))?;
        }
        Ok(())
    }
}

/// Function argument in CREATE FUNCTION.
#[derive(Debug, Clone, PartialEq, Eq, Hash)]
#[cfg_attr(feature = "serde", derive(Serialize, Deserialize))]
pub struct OperateFunctionArg {
    pub mode: Option<ArgMode>,
    pub name: Option<Ident>,
    pub data_type: DataType,
    pub default_expr: Option<Expr>,
}

impl OperateFunctionArg {
    /// Returns an unnamed argument.
    pub fn unnamed(data_type: DataType) -> Self {
        Self {
            mode: None,
            name: None,
            data_type,
            default_expr: None,
        }
    }

    /// Returns an argument with name.
    pub fn with_name(name: &str, data_type: DataType) -> Self {
        Self {
            mode: None,
            name: Some(name.into()),
            data_type,
            default_expr: None,
        }
    }
}

impl fmt::Display for OperateFunctionArg {
    fn fmt(&self, f: &mut fmt::Formatter<'_>) -> fmt::Result {
        if let Some(mode) = &self.mode {
            write!(f, "{} ", mode)?;
        }
        if let Some(name) = &self.name {
            write!(f, "{} ", name)?;
        }
        write!(f, "{}", self.data_type)?;
        if let Some(default_expr) = &self.default_expr {
            write!(f, " = {}", default_expr)?;
        }
        Ok(())
    }
}

/// The mode of an argument in CREATE FUNCTION.
#[derive(Debug, Clone, PartialEq, Eq, Hash)]
#[cfg_attr(feature = "serde", derive(Serialize, Deserialize))]
pub enum ArgMode {
    In,
    Out,
    InOut,
}

impl fmt::Display for ArgMode {
    fn fmt(&self, f: &mut fmt::Formatter<'_>) -> fmt::Result {
        match self {
            ArgMode::In => write!(f, "IN"),
            ArgMode::Out => write!(f, "OUT"),
            ArgMode::InOut => write!(f, "INOUT"),
        }
    }
}

/// These attributes inform the query optimizer about the behavior of the function.
#[derive(Debug, Clone, PartialEq, Eq, Hash)]
#[cfg_attr(feature = "serde", derive(Serialize, Deserialize))]
pub enum FunctionBehavior {
    Immutable,
    Stable,
    Volatile,
}

impl fmt::Display for FunctionBehavior {
    fn fmt(&self, f: &mut fmt::Formatter<'_>) -> fmt::Result {
        match self {
            FunctionBehavior::Immutable => write!(f, "IMMUTABLE"),
            FunctionBehavior::Stable => write!(f, "STABLE"),
            FunctionBehavior::Volatile => write!(f, "VOLATILE"),
        }
    }
}

#[derive(Debug, Clone, PartialEq, PartialOrd, Eq, Ord, Hash)]
#[cfg_attr(feature = "serde", derive(Serialize, Deserialize))]
pub enum FunctionDefinition {
    SingleQuotedDef(String),
    DoubleDollarDef(String),
}

impl fmt::Display for FunctionDefinition {
    fn fmt(&self, f: &mut fmt::Formatter<'_>) -> fmt::Result {
        match self {
            FunctionDefinition::SingleQuotedDef(s) => write!(f, "'{s}'")?,
            FunctionDefinition::DoubleDollarDef(s) => write!(f, "$${s}$$")?,
        }
        Ok(())
    }
}

impl FunctionDefinition {
    /// Returns the function definition as a string slice.
    pub fn as_str(&self) -> &str {
        match self {
            FunctionDefinition::SingleQuotedDef(s) => s,
            FunctionDefinition::DoubleDollarDef(s) => s,
        }
    }

    /// Returns the function definition as a string.
    pub fn into_string(self) -> String {
        match self {
            FunctionDefinition::SingleQuotedDef(s) => s,
            FunctionDefinition::DoubleDollarDef(s) => s,
        }
    }
}

/// Return types of a function.
#[derive(Debug, Clone, PartialEq, Eq, Hash)]
#[cfg_attr(feature = "serde", derive(Serialize, Deserialize))]
pub enum CreateFunctionReturns {
    /// RETURNS rettype
    Value(DataType),
    /// RETURNS TABLE ( column_name column_type [, ...] )
    Table(Vec<TableColumnDef>),
}

impl fmt::Display for CreateFunctionReturns {
    fn fmt(&self, f: &mut fmt::Formatter<'_>) -> fmt::Result {
        match self {
            Self::Value(data_type) => write!(f, "RETURNS {}", data_type),
            Self::Table(columns) => {
                write!(f, "RETURNS TABLE ({})", display_comma_separated(columns))
            }
        }
    }
}

/// Table column definition
#[derive(Debug, Clone, PartialEq, Eq, Hash)]
#[cfg_attr(feature = "serde", derive(Serialize, Deserialize))]
pub struct TableColumnDef {
    pub name: Ident,
    pub data_type: DataType,
}

impl fmt::Display for TableColumnDef {
    fn fmt(&self, f: &mut fmt::Formatter<'_>) -> fmt::Result {
        write!(f, "{} {}", self.name, self.data_type)
    }
}

/// Postgres specific feature.
///
/// See [Postgresdocs](https://www.postgresql.org/docs/15/sql-createfunction.html)
/// for more details
#[derive(Debug, Default, Clone, PartialEq, Eq, Hash)]
#[cfg_attr(feature = "serde", derive(Serialize, Deserialize))]
pub struct CreateFunctionBody {
    /// LANGUAGE lang_name
    pub language: Option<Ident>,
    /// IMMUTABLE | STABLE | VOLATILE
    pub behavior: Option<FunctionBehavior>,
    /// AS 'definition'
    ///
    /// Note that Hive's `AS class_name` is also parsed here.
    pub as_: Option<FunctionDefinition>,
    /// RETURN expression
    pub return_: Option<Expr>,
    /// USING ...
    pub using: Option<CreateFunctionUsing>,
}

impl fmt::Display for CreateFunctionBody {
    fn fmt(&self, f: &mut fmt::Formatter<'_>) -> fmt::Result {
        if let Some(language) = &self.language {
            write!(f, " LANGUAGE {language}")?;
        }
        if let Some(behavior) = &self.behavior {
            write!(f, " {behavior}")?;
        }
        if let Some(definition) = &self.as_ {
            write!(f, " AS {definition}")?;
        }
        if let Some(expr) = &self.return_ {
            write!(f, " RETURN {expr}")?;
        }
        if let Some(using) = &self.using {
            write!(f, " {using}")?;
        }
        Ok(())
    }
}
#[derive(Debug, Default, Clone, PartialEq, Eq, Hash)]
#[cfg_attr(feature = "serde", derive(Serialize, Deserialize))]
pub struct CreateFunctionWithOptions {
    /// Always retry on network errors.
    pub always_retry_on_network_error: Option<bool>,
}

/// TODO(kwannoel): Generate from the struct definition instead.
impl CreateFunctionWithOptions {
    fn is_empty(&self) -> bool {
        self.always_retry_on_network_error.is_none()
    }
}

/// TODO(kwannoel): Generate from the struct definition instead.
impl TryFrom<Vec<SqlOption>> for CreateFunctionWithOptions {
    type Error = ParserError;

    fn try_from(with_options: Vec<SqlOption>) -> Result<Self, Self::Error> {
        let mut always_retry_on_network_error = None;
        for option in with_options {
            if option.name.to_string().to_lowercase() == "always_retry_on_network_error" {
                always_retry_on_network_error = Some(option.value == Value::Boolean(true));
            } else {
                return Err(ParserError::ParserError(format!(
                    "Unsupported option: {}",
                    option.name
                )));
            }
        }
        Ok(Self {
            always_retry_on_network_error,
        })
    }
}

impl Display for CreateFunctionWithOptions {
    fn fmt(&self, f: &mut fmt::Formatter<'_>) -> fmt::Result {
        if self.is_empty() {
            return Ok(());
        }
        let mut options = vec![];
        if let Some(always_retry_on_network_error) = self.always_retry_on_network_error {
            options.push(format!(
                "ALWAYS_RETRY_NETWORK_ERRORS = {}",
                always_retry_on_network_error
            ));
        }
        write!(f, " WITH ( {} )", display_comma_separated(&options))
    }
}

#[derive(Debug, Clone, PartialEq, PartialOrd, Eq, Ord, Hash)]
#[cfg_attr(feature = "serde", derive(Serialize, Deserialize))]
pub enum CreateFunctionUsing {
    Link(String),
    Base64(String),
}

impl fmt::Display for CreateFunctionUsing {
    fn fmt(&self, f: &mut fmt::Formatter<'_>) -> fmt::Result {
        write!(f, "USING ")?;
        match self {
            CreateFunctionUsing::Link(uri) => write!(f, "LINK '{uri}'"),
            CreateFunctionUsing::Base64(s) => {
                write!(f, "BASE64 '{s}'")
            }
        }
    }
}

#[derive(Debug, Clone, PartialEq, Eq, Hash)]
#[cfg_attr(feature = "serde", derive(Serialize, Deserialize))]
pub enum SetVariableValue {
    Single(SetVariableValueSingle),
    List(Vec<SetVariableValueSingle>),
    Default,
}

impl From<SetVariableValueSingle> for SetVariableValue {
    fn from(value: SetVariableValueSingle) -> Self {
        SetVariableValue::Single(value)
    }
}

impl fmt::Display for SetVariableValue {
    fn fmt(&self, f: &mut fmt::Formatter<'_>) -> fmt::Result {
        use SetVariableValue::*;
        match self {
            Single(val) => write!(f, "{}", val),
            List(list) => write!(f, "{}", display_comma_separated(list),),
            Default => write!(f, "DEFAULT"),
        }
    }
}

#[derive(Debug, Clone, PartialEq, Eq, Hash)]
#[cfg_attr(feature = "serde", derive(Serialize, Deserialize))]
pub enum SetVariableValueSingle {
    Ident(Ident),
    Literal(Value),
}

impl SetVariableValueSingle {
    pub fn to_string_unquoted(&self) -> String {
        match self {
            Self::Literal(Value::SingleQuotedString(s))
            | Self::Literal(Value::DoubleQuotedString(s)) => s.clone(),
            _ => self.to_string(),
        }
    }
}

impl fmt::Display for SetVariableValueSingle {
    fn fmt(&self, f: &mut fmt::Formatter<'_>) -> fmt::Result {
        use SetVariableValueSingle::*;
        match self {
            Ident(ident) => write!(f, "{}", ident),
            Literal(literal) => write!(f, "{}", literal),
        }
    }
}

#[cfg(test)]
mod tests {
    use super::*;

    #[test]
    fn test_grouping_sets_display() {
        // a and b in different group
        let grouping_sets = Expr::GroupingSets(vec![
            vec![Expr::Identifier(Ident::new_unchecked("a"))],
            vec![Expr::Identifier(Ident::new_unchecked("b"))],
        ]);
        assert_eq!("GROUPING SETS ((a), (b))", format!("{}", grouping_sets));

        // a and b in the same group
        let grouping_sets = Expr::GroupingSets(vec![vec![
            Expr::Identifier(Ident::new_unchecked("a")),
            Expr::Identifier(Ident::new_unchecked("b")),
        ]]);
        assert_eq!("GROUPING SETS ((a, b))", format!("{}", grouping_sets));

        // (a, b) and (c, d) in different group
        let grouping_sets = Expr::GroupingSets(vec![
            vec![
                Expr::Identifier(Ident::new_unchecked("a")),
                Expr::Identifier(Ident::new_unchecked("b")),
            ],
            vec![
                Expr::Identifier(Ident::new_unchecked("c")),
                Expr::Identifier(Ident::new_unchecked("d")),
            ],
        ]);
        assert_eq!(
            "GROUPING SETS ((a, b), (c, d))",
            format!("{}", grouping_sets)
        );
    }

    #[test]
    fn test_rollup_display() {
        let rollup = Expr::Rollup(vec![vec![Expr::Identifier(Ident::new_unchecked("a"))]]);
        assert_eq!("ROLLUP (a)", format!("{}", rollup));

        let rollup = Expr::Rollup(vec![vec![
            Expr::Identifier(Ident::new_unchecked("a")),
            Expr::Identifier(Ident::new_unchecked("b")),
        ]]);
        assert_eq!("ROLLUP ((a, b))", format!("{}", rollup));

        let rollup = Expr::Rollup(vec![
            vec![Expr::Identifier(Ident::new_unchecked("a"))],
            vec![Expr::Identifier(Ident::new_unchecked("b"))],
        ]);
        assert_eq!("ROLLUP (a, b)", format!("{}", rollup));

        let rollup = Expr::Rollup(vec![
            vec![Expr::Identifier(Ident::new_unchecked("a"))],
            vec![
                Expr::Identifier(Ident::new_unchecked("b")),
                Expr::Identifier(Ident::new_unchecked("c")),
            ],
            vec![Expr::Identifier(Ident::new_unchecked("d"))],
        ]);
        assert_eq!("ROLLUP (a, (b, c), d)", format!("{}", rollup));
    }

    #[test]
    fn test_cube_display() {
        let cube = Expr::Cube(vec![vec![Expr::Identifier(Ident::new_unchecked("a"))]]);
        assert_eq!("CUBE (a)", format!("{}", cube));

        let cube = Expr::Cube(vec![vec![
            Expr::Identifier(Ident::new_unchecked("a")),
            Expr::Identifier(Ident::new_unchecked("b")),
        ]]);
        assert_eq!("CUBE ((a, b))", format!("{}", cube));

        let cube = Expr::Cube(vec![
            vec![Expr::Identifier(Ident::new_unchecked("a"))],
            vec![Expr::Identifier(Ident::new_unchecked("b"))],
        ]);
        assert_eq!("CUBE (a, b)", format!("{}", cube));

        let cube = Expr::Cube(vec![
            vec![Expr::Identifier(Ident::new_unchecked("a"))],
            vec![
                Expr::Identifier(Ident::new_unchecked("b")),
                Expr::Identifier(Ident::new_unchecked("c")),
            ],
            vec![Expr::Identifier(Ident::new_unchecked("d"))],
        ]);
        assert_eq!("CUBE (a, (b, c), d)", format!("{}", cube));
    }

    #[test]
    fn test_array_index_display() {
        let array_index = Expr::ArrayIndex {
            obj: Box::new(Expr::Identifier(Ident::new_unchecked("v1"))),
            index: Box::new(Expr::Value(Value::Number("1".into()))),
        };
        assert_eq!("v1[1]", format!("{}", array_index));

        let array_index2 = Expr::ArrayIndex {
            obj: Box::new(array_index),
            index: Box::new(Expr::Value(Value::Number("1".into()))),
        };
        assert_eq!("v1[1][1]", format!("{}", array_index2));
    }

    #[test]
    /// issue: https://github.com/risingwavelabs/risingwave/issues/7635
    fn test_nested_op_display() {
        let binary_op = Expr::BinaryOp {
            left: Box::new(Expr::Value(Value::Boolean(true))),
            op: BinaryOperator::Or,
            right: Box::new(Expr::IsNotFalse(Box::new(Expr::Value(Value::Boolean(
                true,
            ))))),
        };
        assert_eq!("true OR true IS NOT FALSE", format!("{}", binary_op));

        let unary_op = Expr::UnaryOp {
            op: UnaryOperator::Not,
            expr: Box::new(Expr::IsNotFalse(Box::new(Expr::Value(Value::Boolean(
                true,
            ))))),
        };
        assert_eq!("NOT true IS NOT FALSE", format!("{}", unary_op));
    }

    #[test]
    fn test_create_function_display() {
        let create_function = Statement::CreateFunction {
            temporary: false,
            or_replace: false,
            name: ObjectName(vec![Ident::new_unchecked("foo")]),
            args: Some(vec![OperateFunctionArg::unnamed(DataType::Int)]),
            returns: Some(CreateFunctionReturns::Value(DataType::Int)),
            params: CreateFunctionBody {
                language: Some(Ident::new_unchecked("python")),
                behavior: Some(FunctionBehavior::Immutable),
                as_: Some(FunctionDefinition::SingleQuotedDef("SELECT 1".to_string())),
                return_: None,
                using: None,
            },
            with_options: CreateFunctionWithOptions {
                always_retry_on_network_error: None,
            },
        };
        assert_eq!(
            "CREATE FUNCTION foo(INT) RETURNS INT LANGUAGE python IMMUTABLE AS 'SELECT 1'",
            format!("{}", create_function)
        );
        let create_function = Statement::CreateFunction {
            temporary: false,
            or_replace: false,
            name: ObjectName(vec![Ident::new_unchecked("foo")]),
            args: Some(vec![OperateFunctionArg::unnamed(DataType::Int)]),
            returns: Some(CreateFunctionReturns::Value(DataType::Int)),
            params: CreateFunctionBody {
                language: Some(Ident::new_unchecked("python")),
                behavior: Some(FunctionBehavior::Immutable),
                as_: Some(FunctionDefinition::SingleQuotedDef("SELECT 1".to_string())),
                return_: None,
                using: None,
            },
            with_options: CreateFunctionWithOptions {
                always_retry_on_network_error: Some(true),
            },
        };
        assert_eq!(
            "CREATE FUNCTION foo(INT) RETURNS INT LANGUAGE python IMMUTABLE AS 'SELECT 1' WITH ( ALWAYS_RETRY_NETWORK_ERRORS = true )",
            format!("{}", create_function)
        );
    }
}<|MERGE_RESOLUTION|>--- conflicted
+++ resolved
@@ -1163,10 +1163,6 @@
     CreateSubscription {
         stmt: CreateSubscriptionStatement,
     },
-<<<<<<< HEAD
-
-=======
->>>>>>> 34d31aa6
     /// CREATE CONNECTION
     CreateConnection {
         stmt: CreateConnectionStatement,
@@ -2428,11 +2424,7 @@
             ObjectType::Subscription
         } else {
             return parser.expected(
-<<<<<<< HEAD
-                "TABLE, VIEW, INDEX, MATERIALIZED VIEW, SOURCE, SINK, SUBSCRIPTION SCHEMA, DATABASE, USER or CONNECTION after DROP",
-=======
                 "TABLE, VIEW, INDEX, MATERIALIZED VIEW, SOURCE, SINK, SUBSCRIPTION, SCHEMA, DATABASE, USER or CONNECTION after DROP",
->>>>>>> 34d31aa6
                 parser.peek_token(),
             );
         };
