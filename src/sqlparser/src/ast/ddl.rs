// Licensed under the Apache License, Version 2.0 (the "License");
// you may not use this file except in compliance with the License.
// You may obtain a copy of the License at
//
//     http://www.apache.org/licenses/LICENSE-2.0
//
// Unless required by applicable law or agreed to in writing, software
// distributed under the License is distributed on an "AS IS" BASIS,
// WITHOUT WARRANTIES OR CONDITIONS OF ANY KIND, either express or implied.
// See the License for the specific language governing permissions and
// limitations under the License.

//! AST types specific to CREATE/ALTER variants of [`crate::ast::Statement`]
//! (commonly referred to as Data Definition Language, or DDL)

#[cfg(not(feature = "std"))]
use alloc::{boxed::Box, string::ToString, vec::Vec};
use core::fmt;

#[cfg(feature = "serde")]
use serde::{Deserialize, Serialize};

use super::ConnectorSchema;
use crate::ast::{
    display_comma_separated, display_separated, DataType, Expr, Ident, ObjectName, SetVariableValue,
};
use crate::tokenizer::Token;

#[derive(Debug, Clone, PartialEq, Eq, Hash)]
#[cfg_attr(feature = "serde", derive(Serialize, Deserialize))]
#[cfg_attr(feature = "visitor", derive(Visit, VisitMut))]
pub enum AlterDatabaseOperation {
    ChangeOwner { new_owner_name: Ident },
    RenameDatabase { database_name: ObjectName },
}

#[derive(Debug, Clone, PartialEq, Eq, Hash)]
#[cfg_attr(feature = "serde", derive(Serialize, Deserialize))]
#[cfg_attr(feature = "visitor", derive(Visit, VisitMut))]
pub enum AlterSchemaOperation {
    ChangeOwner { new_owner_name: Ident },
    RenameSchema { schema_name: ObjectName },
}

/// An `ALTER TABLE` (`Statement::AlterTable`) operation
#[derive(Debug, Clone, PartialEq, Eq, Hash)]
#[cfg_attr(feature = "serde", derive(Serialize, Deserialize))]
pub enum AlterTableOperation {
    /// `ADD <table_constraint>`
    AddConstraint(TableConstraint),
    /// `ADD [ COLUMN ] <column_def>`
    AddColumn {
        column_def: ColumnDef,
    },
    /// TODO: implement `DROP CONSTRAINT <name>`
    DropConstraint {
        name: Ident,
    },
    /// `DROP [ COLUMN ] [ IF EXISTS ] <column_name> [ CASCADE ]`
    DropColumn {
        column_name: Ident,
        if_exists: bool,
        cascade: bool,
    },
    /// `RENAME [ COLUMN ] <old_column_name> TO <new_column_name>`
    RenameColumn {
        old_column_name: Ident,
        new_column_name: Ident,
    },
    /// `RENAME TO <table_name>`
    RenameTable {
        table_name: ObjectName,
    },
    // CHANGE [ COLUMN ] <old_name> <new_name> <data_type> [ <options> ]
    ChangeColumn {
        old_name: Ident,
        new_name: Ident,
        data_type: DataType,
        options: Vec<ColumnOption>,
    },
    /// `RENAME CONSTRAINT <old_constraint_name> TO <new_constraint_name>`
    ///
    /// Note: this is a PostgreSQL-specific operation.
    RenameConstraint {
        old_name: Ident,
        new_name: Ident,
    },
    /// `ALTER [ COLUMN ]`
    AlterColumn {
        column_name: Ident,
        op: AlterColumnOperation,
    },
    /// `OWNER TO <owner_name>`
    ChangeOwner {
        new_owner_name: Ident,
    },
    /// `SET SCHEMA <schema_name>`
    SetSchema {
        new_schema_name: ObjectName,
    },
    /// `SET PARALLELISM TO <parallelism> [ DEFERRED ]`
    SetParallelism {
        parallelism: SetVariableValue,
        deferred: bool,
    },
    RefreshSchema,
}

#[derive(Debug, Clone, PartialEq, Eq, Hash)]
#[cfg_attr(feature = "serde", derive(Serialize, Deserialize))]
#[cfg_attr(feature = "visitor", derive(Visit, VisitMut))]
pub enum AlterIndexOperation {
    RenameIndex {
        index_name: ObjectName,
    },
    /// `SET PARALLELISM TO <parallelism> [ DEFERRED ]`
    SetParallelism {
        parallelism: SetVariableValue,
        deferred: bool,
    },
}

#[derive(Debug, Clone, PartialEq, Eq, Hash)]
#[cfg_attr(feature = "serde", derive(Serialize, Deserialize))]
#[cfg_attr(feature = "visitor", derive(Visit, VisitMut))]
pub enum AlterViewOperation {
    RenameView {
        view_name: ObjectName,
    },
    ChangeOwner {
        new_owner_name: Ident,
    },
    SetSchema {
        new_schema_name: ObjectName,
    },
    /// `SET PARALLELISM TO <parallelism> [ DEFERRED ]`
    SetParallelism {
        parallelism: SetVariableValue,
        deferred: bool,
    },
}

#[derive(Debug, Clone, PartialEq, Eq, Hash)]
#[cfg_attr(feature = "serde", derive(Serialize, Deserialize))]
#[cfg_attr(feature = "visitor", derive(Visit, VisitMut))]
pub enum AlterSinkOperation {
    RenameSink {
        sink_name: ObjectName,
    },
    ChangeOwner {
        new_owner_name: Ident,
    },
    SetSchema {
        new_schema_name: ObjectName,
    },
    /// `SET PARALLELISM TO <parallelism> [ DEFERRED ]`
    SetParallelism {
        parallelism: SetVariableValue,
        deferred: bool,
    },
}

#[derive(Debug, Clone, PartialEq, Eq, Hash)]
#[cfg_attr(feature = "serde", derive(Serialize, Deserialize))]
#[cfg_attr(feature = "visitor", derive(Visit, VisitMut))]
pub enum AlterSubscriptionOperation {
    RenameSubscription {
        subscription_name: ObjectName,
    },
    ChangeOwner {
        new_owner_name: Ident,
    },
    SetSchema {
        new_schema_name: ObjectName,
    },
<<<<<<< HEAD
    // TODO! `SET PARALLELISM TO <parallelism>`
=======
    /// `SET PARALLELISM TO <parallelism> [ DEFERRED ]`
>>>>>>> 34d31aa6
    SetParallelism {
        parallelism: SetVariableValue,
        deferred: bool,
    },
}

#[derive(Debug, Clone, PartialEq, Eq, Hash)]
#[cfg_attr(feature = "serde", derive(Serialize, Deserialize))]
#[cfg_attr(feature = "visitor", derive(Visit, VisitMut))]
pub enum AlterSourceOperation {
    RenameSource { source_name: ObjectName },
    AddColumn { column_def: ColumnDef },
    ChangeOwner { new_owner_name: Ident },
    SetSchema { new_schema_name: ObjectName },
    FormatEncode { connector_schema: ConnectorSchema },
    RefreshSchema,
}

#[derive(Debug, Clone, PartialEq, Eq, Hash)]
#[cfg_attr(feature = "serde", derive(Serialize, Deserialize))]
#[cfg_attr(feature = "visitor", derive(Visit, VisitMut))]
pub enum AlterFunctionOperation {
    SetSchema { new_schema_name: ObjectName },
}

#[derive(Debug, Clone, PartialEq, Eq, Hash)]
#[cfg_attr(feature = "serde", derive(Serialize, Deserialize))]
#[cfg_attr(feature = "visitor", derive(Visit, VisitMut))]
pub enum AlterConnectionOperation {
    SetSchema { new_schema_name: ObjectName },
}

impl fmt::Display for AlterDatabaseOperation {
    fn fmt(&self, f: &mut fmt::Formatter<'_>) -> fmt::Result {
        match self {
            AlterDatabaseOperation::ChangeOwner { new_owner_name } => {
                write!(f, "OWNER TO {}", new_owner_name)
            }
            AlterDatabaseOperation::RenameDatabase { database_name } => {
                write!(f, "RENAME TO {}", database_name)
            }
        }
    }
}

impl fmt::Display for AlterSchemaOperation {
    fn fmt(&self, f: &mut fmt::Formatter<'_>) -> fmt::Result {
        match self {
            AlterSchemaOperation::ChangeOwner { new_owner_name } => {
                write!(f, "OWNER TO {}", new_owner_name)
            }
            AlterSchemaOperation::RenameSchema { schema_name } => {
                write!(f, "RENAME TO {}", schema_name)
            }
        }
    }
}

impl fmt::Display for AlterTableOperation {
    fn fmt(&self, f: &mut fmt::Formatter<'_>) -> fmt::Result {
        match self {
            AlterTableOperation::AddConstraint(c) => write!(f, "ADD {}", c),
            AlterTableOperation::AddColumn { column_def } => {
                write!(f, "ADD COLUMN {}", column_def)
            }
            AlterTableOperation::AlterColumn { column_name, op } => {
                write!(f, "ALTER COLUMN {} {}", column_name, op)
            }
            AlterTableOperation::DropConstraint { name } => write!(f, "DROP CONSTRAINT {}", name),
            AlterTableOperation::DropColumn {
                column_name,
                if_exists,
                cascade,
            } => write!(
                f,
                "DROP COLUMN {}{}{}",
                if *if_exists { "IF EXISTS " } else { "" },
                column_name,
                if *cascade { " CASCADE" } else { "" }
            ),
            AlterTableOperation::RenameColumn {
                old_column_name,
                new_column_name,
            } => write!(
                f,
                "RENAME COLUMN {} TO {}",
                old_column_name, new_column_name
            ),
            AlterTableOperation::RenameTable { table_name } => {
                write!(f, "RENAME TO {}", table_name)
            }
            AlterTableOperation::ChangeColumn {
                old_name,
                new_name,
                data_type,
                options,
            } => {
                write!(f, "CHANGE COLUMN {} {} {}", old_name, new_name, data_type)?;
                if options.is_empty() {
                    Ok(())
                } else {
                    write!(f, " {}", display_separated(options, " "))
                }
            }
            AlterTableOperation::RenameConstraint { old_name, new_name } => {
                write!(f, "RENAME CONSTRAINT {} TO {}", old_name, new_name)
            }
            AlterTableOperation::ChangeOwner { new_owner_name } => {
                write!(f, "OWNER TO {}", new_owner_name)
            }
            AlterTableOperation::SetSchema { new_schema_name } => {
                write!(f, "SET SCHEMA {}", new_schema_name)
            }
            AlterTableOperation::SetParallelism {
                parallelism,
                deferred,
            } => {
                write!(
                    f,
                    "SET PARALLELISM TO {} {}",
                    parallelism,
                    if *deferred { " DEFERRED" } else { "" }
                )
            }
            AlterTableOperation::RefreshSchema => {
                write!(f, "REFRESH SCHEMA")
            }
        }
    }
}

impl fmt::Display for AlterIndexOperation {
    fn fmt(&self, f: &mut fmt::Formatter<'_>) -> fmt::Result {
        match self {
            AlterIndexOperation::RenameIndex { index_name } => {
                write!(f, "RENAME TO {index_name}")
            }
            AlterIndexOperation::SetParallelism {
                parallelism,
                deferred,
            } => {
                write!(
                    f,
                    "SET PARALLELISM TO {} {}",
                    parallelism,
                    if *deferred { " DEFERRED" } else { "" }
                )
            }
        }
    }
}

impl fmt::Display for AlterViewOperation {
    fn fmt(&self, f: &mut fmt::Formatter<'_>) -> fmt::Result {
        match self {
            AlterViewOperation::RenameView { view_name } => {
                write!(f, "RENAME TO {view_name}")
            }
            AlterViewOperation::ChangeOwner { new_owner_name } => {
                write!(f, "OWNER TO {}", new_owner_name)
            }
            AlterViewOperation::SetSchema { new_schema_name } => {
                write!(f, "SET SCHEMA {}", new_schema_name)
            }
            AlterViewOperation::SetParallelism {
                parallelism,
                deferred,
            } => {
                write!(
                    f,
                    "SET PARALLELISM TO {} {}",
                    parallelism,
                    if *deferred { " DEFERRED" } else { "" }
                )
            }
        }
    }
}

impl fmt::Display for AlterSinkOperation {
    fn fmt(&self, f: &mut fmt::Formatter<'_>) -> fmt::Result {
        match self {
            AlterSinkOperation::RenameSink { sink_name } => {
                write!(f, "RENAME TO {sink_name}")
            }
            AlterSinkOperation::ChangeOwner { new_owner_name } => {
                write!(f, "OWNER TO {}", new_owner_name)
            }
            AlterSinkOperation::SetSchema { new_schema_name } => {
                write!(f, "SET SCHEMA {}", new_schema_name)
            }
            AlterSinkOperation::SetParallelism {
                parallelism,
                deferred,
            } => {
                write!(
                    f,
                    "SET PARALLELISM TO {} {}",
                    parallelism,
                    if *deferred { " DEFERRED" } else { "" }
                )
            }
        }
    }
}

impl fmt::Display for AlterSubscriptionOperation {
    fn fmt(&self, f: &mut fmt::Formatter<'_>) -> fmt::Result {
        match self {
            AlterSubscriptionOperation::RenameSubscription { subscription_name } => {
                write!(f, "RENAME TO {subscription_name}")
            }
            AlterSubscriptionOperation::ChangeOwner { new_owner_name } => {
                write!(f, "OWNER TO {}", new_owner_name)
            }
            AlterSubscriptionOperation::SetSchema { new_schema_name } => {
                write!(f, "SET SCHEMA {}", new_schema_name)
            }
            AlterSubscriptionOperation::SetParallelism {
                parallelism,
                deferred,
            } => {
                write!(
                    f,
                    "SET PARALLELISM TO {} {}",
                    parallelism,
                    if *deferred { " DEFERRED" } else { "" }
                )
            }
        }
    }
}

impl fmt::Display for AlterSourceOperation {
    fn fmt(&self, f: &mut fmt::Formatter<'_>) -> fmt::Result {
        match self {
            AlterSourceOperation::RenameSource { source_name } => {
                write!(f, "RENAME TO {source_name}")
            }
            AlterSourceOperation::AddColumn { column_def } => {
                write!(f, "ADD COLUMN {column_def}")
            }
            AlterSourceOperation::ChangeOwner { new_owner_name } => {
                write!(f, "OWNER TO {}", new_owner_name)
            }
            AlterSourceOperation::SetSchema { new_schema_name } => {
                write!(f, "SET SCHEMA {}", new_schema_name)
            }
            AlterSourceOperation::FormatEncode { connector_schema } => {
                write!(f, "{connector_schema}")
            }
            AlterSourceOperation::RefreshSchema => {
                write!(f, "REFRESH SCHEMA")
            }
        }
    }
}

impl fmt::Display for AlterFunctionOperation {
    fn fmt(&self, f: &mut fmt::Formatter<'_>) -> fmt::Result {
        match self {
            AlterFunctionOperation::SetSchema { new_schema_name } => {
                write!(f, "SET SCHEMA {new_schema_name}")
            }
        }
    }
}

impl fmt::Display for AlterConnectionOperation {
    fn fmt(&self, f: &mut fmt::Formatter<'_>) -> fmt::Result {
        match self {
            AlterConnectionOperation::SetSchema { new_schema_name } => {
                write!(f, "SET SCHEMA {new_schema_name}")
            }
        }
    }
}

/// An `ALTER COLUMN` (`Statement::AlterTable`) operation
#[derive(Debug, Clone, PartialEq, Eq, Hash)]
#[cfg_attr(feature = "serde", derive(Serialize, Deserialize))]
pub enum AlterColumnOperation {
    /// `SET NOT NULL`
    SetNotNull,
    /// `DROP NOT NULL`
    DropNotNull,
    /// `SET DEFAULT <expr>`
    SetDefault { value: Expr },
    /// `DROP DEFAULT`
    DropDefault,
    /// `[SET DATA] TYPE <data_type> [USING <expr>]`
    SetDataType {
        data_type: DataType,
        /// PostgreSQL specific
        using: Option<Expr>,
    },
}

impl fmt::Display for AlterColumnOperation {
    fn fmt(&self, f: &mut fmt::Formatter<'_>) -> fmt::Result {
        match self {
            AlterColumnOperation::SetNotNull => write!(f, "SET NOT NULL",),
            AlterColumnOperation::DropNotNull => write!(f, "DROP NOT NULL",),
            AlterColumnOperation::SetDefault { value } => {
                write!(f, "SET DEFAULT {}", value)
            }
            AlterColumnOperation::DropDefault {} => {
                write!(f, "DROP DEFAULT")
            }
            AlterColumnOperation::SetDataType { data_type, using } => {
                if let Some(expr) = using {
                    write!(f, "SET DATA TYPE {} USING {}", data_type, expr)
                } else {
                    write!(f, "SET DATA TYPE {}", data_type)
                }
            }
        }
    }
}

/// The watermark on source.
/// `WATERMARK FOR <column> AS (<expr>)`
#[derive(Debug, Clone, PartialEq, Eq, Hash)]
#[cfg_attr(feature = "serde", derive(Serialize, Deserialize))]
pub struct SourceWatermark {
    pub column: Ident,
    pub expr: Expr,
}

impl fmt::Display for SourceWatermark {
    fn fmt(&self, f: &mut fmt::Formatter<'_>) -> fmt::Result {
        write!(f, "WATERMARK FOR {} AS {}", self.column, self.expr,)
    }
}

/// A table-level constraint, specified in a `CREATE TABLE` or an
/// `ALTER TABLE ADD <constraint>` statement.
#[derive(Debug, Clone, PartialEq, Eq, Hash)]
#[cfg_attr(feature = "serde", derive(Serialize, Deserialize))]
pub enum TableConstraint {
    /// `[ CONSTRAINT <name> ] { PRIMARY KEY | UNIQUE } (<columns>)`
    Unique {
        name: Option<Ident>,
        columns: Vec<Ident>,
        /// Whether this is a `PRIMARY KEY` or just a `UNIQUE` constraint
        is_primary: bool,
    },
    /// A referential integrity constraint (`[ CONSTRAINT <name> ] FOREIGN KEY (<columns>)
    /// REFERENCES <foreign_table> (<referred_columns>)
    /// { [ON DELETE <referential_action>] [ON UPDATE <referential_action>] |
    ///   [ON UPDATE <referential_action>] [ON DELETE <referential_action>]
    /// }`).
    ForeignKey {
        name: Option<Ident>,
        columns: Vec<Ident>,
        foreign_table: ObjectName,
        referred_columns: Vec<Ident>,
        on_delete: Option<ReferentialAction>,
        on_update: Option<ReferentialAction>,
    },
    /// `[ CONSTRAINT <name> ] CHECK (<expr>)`
    Check {
        name: Option<Ident>,
        expr: Box<Expr>,
    },
}

impl fmt::Display for TableConstraint {
    fn fmt(&self, f: &mut fmt::Formatter<'_>) -> fmt::Result {
        match self {
            TableConstraint::Unique {
                name,
                columns,
                is_primary,
            } => write!(
                f,
                "{}{} ({})",
                display_constraint_name(name),
                if *is_primary { "PRIMARY KEY" } else { "UNIQUE" },
                display_comma_separated(columns)
            ),
            TableConstraint::ForeignKey {
                name,
                columns,
                foreign_table,
                referred_columns,
                on_delete,
                on_update,
            } => {
                write!(
                    f,
                    "{}FOREIGN KEY ({}) REFERENCES {}({})",
                    display_constraint_name(name),
                    display_comma_separated(columns),
                    foreign_table,
                    display_comma_separated(referred_columns),
                )?;
                if let Some(action) = on_delete {
                    write!(f, " ON DELETE {}", action)?;
                }
                if let Some(action) = on_update {
                    write!(f, " ON UPDATE {}", action)?;
                }
                Ok(())
            }
            TableConstraint::Check { name, expr } => {
                write!(f, "{}CHECK ({})", display_constraint_name(name), expr)
            }
        }
    }
}

/// SQL column definition
#[derive(Debug, Clone, PartialEq, Eq, Hash)]
#[cfg_attr(feature = "serde", derive(Serialize, Deserialize))]
pub struct ColumnDef {
    pub name: Ident,
    pub data_type: Option<DataType>,
    pub collation: Option<ObjectName>,
    pub options: Vec<ColumnOptionDef>,
}

impl ColumnDef {
    pub fn new(
        name: Ident,
        data_type: DataType,
        collation: Option<ObjectName>,
        options: Vec<ColumnOptionDef>,
    ) -> Self {
        ColumnDef {
            name,
            data_type: Some(data_type),
            collation,
            options,
        }
    }

    pub fn is_generated(&self) -> bool {
        self.options
            .iter()
            .any(|option| matches!(option.option, ColumnOption::GeneratedColumns(_)))
    }
}

impl fmt::Display for ColumnDef {
    fn fmt(&self, f: &mut fmt::Formatter<'_>) -> fmt::Result {
        write!(
            f,
            "{} {}",
            self.name,
            if let Some(data_type) = &self.data_type {
                data_type.to_string()
            } else {
                "None".to_string()
            }
        )?;
        for option in &self.options {
            write!(f, " {}", option)?;
        }
        Ok(())
    }
}

/// An optionally-named `ColumnOption`: `[ CONSTRAINT <name> ] <column-option>`.
///
/// Note that implementations are substantially more permissive than the ANSI
/// specification on what order column options can be presented in, and whether
/// they are allowed to be named. The specification distinguishes between
/// constraints (NOT NULL, UNIQUE, PRIMARY KEY, and CHECK), which can be named
/// and can appear in any order, and other options (DEFAULT, GENERATED), which
/// cannot be named and must appear in a fixed order. PostgreSQL, however,
/// allows preceding any option with `CONSTRAINT <name>`, even those that are
/// not really constraints, like NULL and DEFAULT. MSSQL is less permissive,
/// allowing DEFAULT, UNIQUE, PRIMARY KEY and CHECK to be named, but not NULL or
/// NOT NULL constraints (the last of which is in violation of the spec).
///
/// For maximum flexibility, we don't distinguish between constraint and
/// non-constraint options, lumping them all together under the umbrella of
/// "column options," and we allow any column option to be named.
#[derive(Debug, Clone, PartialEq, Eq, Hash)]
#[cfg_attr(feature = "serde", derive(Serialize, Deserialize))]
pub struct ColumnOptionDef {
    pub name: Option<Ident>,
    pub option: ColumnOption,
}

impl fmt::Display for ColumnOptionDef {
    fn fmt(&self, f: &mut fmt::Formatter<'_>) -> fmt::Result {
        write!(f, "{}{}", display_constraint_name(&self.name), self.option)
    }
}

/// `ColumnOption`s are modifiers that follow a column definition in a `CREATE
/// TABLE` statement.
#[derive(Debug, Clone, PartialEq, Eq, Hash)]
#[cfg_attr(feature = "serde", derive(Serialize, Deserialize))]
pub enum ColumnOption {
    /// `NULL`
    Null,
    /// `NOT NULL`
    NotNull,
    /// `DEFAULT <restricted-expr>`
    DefaultColumns(Expr),
    /// `{ PRIMARY KEY | UNIQUE }`
    Unique { is_primary: bool },
    /// A referential integrity constraint (`[FOREIGN KEY REFERENCES
    /// <foreign_table> (<referred_columns>)
    /// { [ON DELETE <referential_action>] [ON UPDATE <referential_action>] |
    ///   [ON UPDATE <referential_action>] [ON DELETE <referential_action>]
    /// }`).
    ForeignKey {
        foreign_table: ObjectName,
        referred_columns: Vec<Ident>,
        on_delete: Option<ReferentialAction>,
        on_update: Option<ReferentialAction>,
    },
    /// `CHECK (<expr>)`
    Check(Expr),
    /// Dialect-specific options, such as:
    /// - MySQL's `AUTO_INCREMENT` or SQLite's `AUTOINCREMENT`
    /// - ...
    DialectSpecific(Vec<Token>),
    /// AS ( <generation_expr> )`
    GeneratedColumns(Expr),
}

impl fmt::Display for ColumnOption {
    fn fmt(&self, f: &mut fmt::Formatter<'_>) -> fmt::Result {
        use ColumnOption::*;
        match self {
            Null => write!(f, "NULL"),
            NotNull => write!(f, "NOT NULL"),
            DefaultColumns(expr) => write!(f, "DEFAULT {}", expr),
            Unique { is_primary } => {
                write!(f, "{}", if *is_primary { "PRIMARY KEY" } else { "UNIQUE" })
            }
            ForeignKey {
                foreign_table,
                referred_columns,
                on_delete,
                on_update,
            } => {
                write!(f, "REFERENCES {}", foreign_table)?;
                if !referred_columns.is_empty() {
                    write!(f, " ({})", display_comma_separated(referred_columns))?;
                }
                if let Some(action) = on_delete {
                    write!(f, " ON DELETE {}", action)?;
                }
                if let Some(action) = on_update {
                    write!(f, " ON UPDATE {}", action)?;
                }
                Ok(())
            }
            Check(expr) => write!(f, "CHECK ({})", expr),
            DialectSpecific(val) => write!(f, "{}", display_separated(val, " ")),
            GeneratedColumns(expr) => write!(f, "AS {}", expr),
        }
    }
}

fn display_constraint_name(name: &'_ Option<Ident>) -> impl fmt::Display + '_ {
    struct ConstraintName<'a>(&'a Option<Ident>);
    impl<'a> fmt::Display for ConstraintName<'a> {
        fn fmt(&self, f: &mut fmt::Formatter<'_>) -> fmt::Result {
            if let Some(name) = self.0 {
                write!(f, "CONSTRAINT {} ", name)?;
            }
            Ok(())
        }
    }
    ConstraintName(name)
}

/// `<referential_action> =
/// { RESTRICT | CASCADE | SET NULL | NO ACTION | SET DEFAULT }`
///
/// Used in foreign key constraints in `ON UPDATE` and `ON DELETE` options.
#[derive(Debug, Clone, PartialEq, Eq, Hash)]
#[cfg_attr(feature = "serde", derive(Serialize, Deserialize))]
pub enum ReferentialAction {
    Restrict,
    Cascade,
    SetNull,
    NoAction,
    SetDefault,
}

impl fmt::Display for ReferentialAction {
    fn fmt(&self, f: &mut fmt::Formatter<'_>) -> fmt::Result {
        f.write_str(match self {
            ReferentialAction::Restrict => "RESTRICT",
            ReferentialAction::Cascade => "CASCADE",
            ReferentialAction::SetNull => "SET NULL",
            ReferentialAction::NoAction => "NO ACTION",
            ReferentialAction::SetDefault => "SET DEFAULT",
        })
    }
}<|MERGE_RESOLUTION|>--- conflicted
+++ resolved
@@ -173,11 +173,7 @@
     SetSchema {
         new_schema_name: ObjectName,
     },
-<<<<<<< HEAD
-    // TODO! `SET PARALLELISM TO <parallelism>`
-=======
     /// `SET PARALLELISM TO <parallelism> [ DEFERRED ]`
->>>>>>> 34d31aa6
     SetParallelism {
         parallelism: SetVariableValue,
         deferred: bool,
