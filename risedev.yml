--- conflicted
+++ resolved
@@ -876,435 +876,5 @@
       - use: grafana
 
 # The `use` field specified in the above `risedev` section will refer to the templates below.
-<<<<<<< HEAD
 # DEPRECATED: moved to `risedev-template.libsonnet`
-template: {}
-=======
-template:
-  minio:
-    # Advertise address of MinIO s3 endpoint
-    address: "127.0.0.1"
-
-    # Advertise port of MinIO s3 endpoint
-    port: 9301
-
-    # Listen address of MinIO endpoint
-    listen-address: ${address}
-
-    # Console address of MinIO s3 endpoint
-    console-address: "127.0.0.1"
-
-    # Console port of MinIO s3 endpoint
-    console-port: 9400
-
-    # Root username (can be used to login to MinIO console)
-    root-user: hummockadmin
-
-    # Root password (can be used to login to MinIO console)
-    root-password: hummockadmin
-
-    # Bucket name to store hummock information
-    hummock-bucket: hummock001
-
-    # Id of this instance
-    id: minio
-
-    # Prometheus nodes used by this MinIO
-    provide-prometheus: "prometheus*"
-
-    # Max concurrent api requests.
-    # see: https://github.com/minio/minio/blob/master/docs/throttle/README.md.
-    # '0' means this env var will use the default of minio.
-    api-requests-max: 0
-
-    # Deadline for api requests.
-    # Empty string means this env var will use the default of minio.
-    api-requests-deadline: ""
-
-  etcd:
-    # Id of this instance
-    id: etcd-${port}
-
-    # Advertise address of the single-node etcd.
-    address: "127.0.0.1"
-
-    # Listen port of the single-node etcd.
-    port: 2388
-
-    # Listen address
-    listen-address: ${address}
-
-    # Peer listen port of the single-node etcd.
-    peer-port: 2389
-
-    # Prometheus exporter listen port
-    exporter-port: 2379
-
-    # Whether to enable fsync (NEVER SET TO TRUE IN PRODUCTION ENVIRONMENT!)
-    unsafe-no-fsync: false
-
-    # Other etcd nodes
-    provide-etcd: "etcd*"
-
-  sqlite:
-    # Id of this instance
-    id: sqlite
-
-    # File name of the sqlite database
-    file: metadata.db
-
-  compute-node:
-    # Compute-node advertise address
-    address: "127.0.0.1"
-
-    # Listen address
-    listen-address: ${address}
-
-    # Compute-node listen port
-    port: 5688
-
-    # Prometheus exporter listen port
-    exporter-port: 1222
-
-    # Id of this instance
-    id: compute-node-${port}
-
-    # Whether to enable async stack trace for this compute node, `off`, `on`, or `verbose`.
-    # Considering the performance, `verbose` mode only effect under `release` profile with `debug_assertions` off.
-    async-stack-trace: verbose
-
-    # If `enable-tiered-cache` is true, hummock will use data directory as file cache.
-    enable-tiered-cache: false
-
-    # Minio instances used by this compute node
-    provide-minio: "minio*"
-
-    # OpenDAL storage backend used by this compute node
-    provide-opendal: "opendal*"
-
-    # AWS s3 bucket used by this compute node
-    provide-aws-s3: "aws-s3*"
-
-    # Meta-nodes used by this compute node
-    provide-meta-node: "meta-node*"
-
-    # Tempo used by this compute node
-    provide-tempo: "tempo*"
-
-    # If `user-managed` is true, this service will be started by user with the above config
-    user-managed: false
-
-    # Total available memory for the compute node in bytes
-    total-memory-bytes: 8589934592
-
-    # Parallelism of tasks per compute node
-    parallelism: 4
-
-    role: both
-
-  meta-node:
-    # Meta-node advertise address
-    address: "127.0.0.1"
-
-    # Meta-node listen port
-    port: 5690
-
-    # Listen address
-    listen-address: ${address}
-
-    # Dashboard listen port
-    dashboard-port: 5691
-
-    # Prometheus exporter listen port
-    exporter-port: 1250
-
-    # Id of this instance
-    id: meta-node-${port}
-
-    # If `user-managed` is true, this service will be started by user with the above config
-    user-managed: false
-
-    # Etcd backend config
-    provide-etcd-backend: "etcd*"
-
-    # Sqlite backend config
-    provide-sqlite-backend: "sqlite*"
-
-    # Prometheus nodes used by dashboard service
-    provide-prometheus: "prometheus*"
-
-    # Sanity check: should use shared storage if there're multiple compute nodes
-    provide-compute-node: "compute-node*"
-
-    # Sanity check: should start at lease one compactor if using shared object store
-    provide-compactor: "compactor*"
-
-    # Minio instances used by the cluster
-    provide-minio: "minio*"
-
-    # OpenDAL storage backend used by the cluster
-    provide-opendal: "opendal*"
-
-    # AWS s3 bucket used by the cluster
-    provide-aws-s3: "aws-s3*"
-
-    # Tempo used by this meta node
-    provide-tempo: "tempo*"
-
-    # Whether to enable in-memory pure KV state backend
-    enable-in-memory-kv-state-backend: false
-
-  prometheus:
-    # Advertise address of Prometheus
-    address: "127.0.0.1"
-
-    # Listen port of Prometheus
-    port: 9500
-
-    # Listen address
-    listen-address: ${address}
-
-    # Id of this instance
-    id: prometheus
-
-    # If `remote_write` is true, this Prometheus instance will push metrics to remote instance
-    remote-write: false
-
-    # AWS region of remote write
-    remote-write-region: ""
-
-    # Remote write url of this instance
-    remote-write-url: ""
-
-    # Compute-nodes used by this Prometheus instance
-    provide-compute-node: "compute-node*"
-
-    # Meta-nodes used by this Prometheus instance
-    provide-meta-node: "meta-node*"
-
-    # Minio instances used by this Prometheus instance
-    provide-minio: "minio*"
-
-    # Compactors used by this Prometheus instance
-    provide-compactor: "compactor*"
-
-    # Etcd used by this Prometheus instance
-    provide-etcd: "etcd*"
-
-    # Redpanda used by this Prometheus instance
-    provide-redpanda: "redpanda*"
-
-    # Frontend used by this Prometheus instance
-    provide-frontend: "frontend*"
-
-    # How frequently Prometheus scrape targets (collect metrics)
-    scrape-interval: 15s
-
-  frontend:
-    # Advertise address of frontend
-    address: "127.0.0.1"
-
-    # Listen port of frontend
-    port: 4566
-
-    # Listen address
-    listen-address: ${address}
-
-    # Prometheus exporter listen port
-    exporter-port: 2222
-
-    # Health check listen port
-    health-check-port: 6786
-
-    # Id of this instance
-    id: frontend-${port}
-
-    # Meta-nodes used by this frontend instance
-    provide-meta-node: "meta-node*"
-
-    # Tempo used by this frontend instance
-    provide-tempo: "tempo*"
-
-    # If `user-managed` is true, this service will be started by user with the above config
-    user-managed: false
-
-  compactor:
-    # Compactor advertise address
-    address: "127.0.0.1"
-
-    # Compactor listen port
-    port: 6660
-
-    # Listen address
-    listen-address: ${address}
-
-    # Prometheus exporter listen port
-    exporter-port: 1260
-
-    # Id of this instance
-    id: compactor-${port}
-
-    # Minio instances used by this compactor
-    provide-minio: "minio*"
-
-    # Meta-nodes used by this compactor
-    provide-meta-node: "meta-node*"
-
-    # Tempo used by this compator
-    provide-tempo: "tempo*"
-
-    # If `user-managed` is true, this service will be started by user with the above config
-    user-managed: false
-
-  grafana:
-    # Listen address of Grafana
-    listen-address: ${address}
-
-    # Advertise address of Grafana
-    address: "127.0.0.1"
-
-    # Listen port of Grafana
-    port: 3001
-
-    # Id of this instance
-    id: grafana
-
-    # Prometheus used by this Grafana instance
-    provide-prometheus: "prometheus*"
-
-    # Tempo used by this Grafana instance
-    provide-tempo: "tempo*"
-
-  tempo:
-    # Id of this instance
-    id: tempo
-
-    # Listen address of HTTP server and OTLP gRPC collector
-    listen-address: "127.0.0.1"
-
-    # Advertise address of Tempo
-    address: "127.0.0.1"
-
-    # HTTP server listen port
-    port: 3200
-
-    # gRPC listen port of the OTLP collector
-    otlp-port: 4317
-
-    max-bytes-per-trace: 5000000
-
-  opendal:
-    id: opendal
-
-    engine: hdfs
-
-    namenode: 127.0.0.1:9000
-
-    bucket: risingwave-test
-
-  # aws-s3 is a placeholder service to provide configurations
-  aws-s3:
-    # Id to be picked-up by services
-    id: aws-s3
-
-    # The bucket to be used for AWS S3
-    bucket: test-bucket
-
-    # access key, secret key and region should be set in aws config (either by env var or .aws/config)
-
-  # Apache Kafka service
-  kafka:
-    # Id to be picked-up by services
-    id: kafka-${port}
-
-    # Advertise address of Kafka
-    address: "127.0.0.1"
-
-    # Listen port of Kafka
-    port: 29092
-
-    # Listen port of KRaft controller
-    controller-port: 29093
-
-    # Listen address
-    listen-address: ${address}
-
-    # If set to true, data will be persisted at data/{id}.
-    persist-data: true
-
-    # Kafka node id. If there are multiple instances of Kafka, we will need to set.
-    node-id: 0
-
-    user-managed: false
-
-  # Google pubsub emulator service
-  pubsub:
-    id: pubsub-${port}
-
-    address: "127.0.0.1"
-
-    port: 5980
-
-    persist-data: true
-
-  # Only supported in RiseDev compose
-  redpanda:
-    # Id to be picked-up by services
-    id: redpanda
-
-    # Port used inside docker-compose cluster (e.g. create MV)
-    internal-port: 29092
-
-    # Port used on host (e.g. import data, connecting using kafkacat)
-    outside-port: 9092
-
-    # Connect address
-    address: ${id}
-
-    # Number of CPUs to use
-    cpus: 8
-
-    # Memory limit for Redpanda
-    memory: 16G
-
-  # redis service
-  redis:
-    # Id to be picked-up by services
-    id: redis
-
-    # listen port of redis
-    port: 6379
-
-    # address of redis
-    address: "127.0.0.1"
-
-  # MySQL service backed by docker.
-  mysql:
-    # Id to be picked-up by services
-    id: mysql-${port}
-
-    # address of mysql
-    address: "127.0.0.1"
-
-    # listen port of mysql
-    port: 8306
-
-    # Note:
-    # - This will be used to initialize the MySQL instance if it's fresh.
-    # - In user-managed mode, these configs are not validated by risedev.
-    #   They are passed as-is to risedev-env default user for MySQL operations.
-    # - This is not used in RISEDEV_MYSQL_WITH_OPTIONS_COMMON.
-    user: root
-    password: ""
-    database: "risedev"
-
-    # The docker image. Can be overridden to use a different version.
-    image: "mysql:8"
-
-    # If set to true, data will be persisted at data/{id}.
-    persist-data: true
-
-    # If `user-managed` is true, user is responsible for starting the service
-    # to serve at the above address and port in any way they see fit.
-    user-managed: false
->>>>>>> cb8a92a9
+template: {}